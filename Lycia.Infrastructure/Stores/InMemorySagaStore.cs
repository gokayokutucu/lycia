--- conflicted
+++ resolved
@@ -1,9 +1,5 @@
-<<<<<<< HEAD
-=======
 using System.Collections.Concurrent;
 using System.Text.Json;
-using Lycia.Infrastructure.Helpers;
->>>>>>> 743791ca
 using Lycia.Messaging;
 using Lycia.Messaging.Enums;
 using Lycia.Saga;
@@ -65,11 +61,7 @@
                 ParentMessageId =  parentMessageId,
                 MessageTypeName = messageTypeName,
                 ApplicationId = "InMemory", // Replace with dynamic value if available
-<<<<<<< HEAD
-                MessagePayload = JsonConvert.SerializeObject(payload)
-=======
                 MessagePayload = JsonHelper.SerializeSafe(payload, payload?.GetType() ?? typeof(object))
->>>>>>> 743791ca
             };
             stepDict[stepKey] = metadata;
         }
