<Project Sdk="Microsoft.NET.Sdk">

  <PropertyGroup>
    <TargetFrameworks>netstandard2.0;net8.0;net9.0</TargetFrameworks>
    <LangVersion>preview</LangVersion>
    <ImplicitUsings>enable</ImplicitUsings>
    <Nullable>enable</Nullable>
    <IsPackable>false</IsPackable>
  </PropertyGroup>

<<<<<<< HEAD
    <ItemGroup>
      <PackageReference Include="Microsoft.Extensions.Primitives" Version="9.0.9" />
    </ItemGroup>

    <ItemGroup>
      <ProjectReference Include="..\..\src\Lycia.Messaging\Lycia.Messaging.csproj" />
    </ItemGroup>
=======
  <ItemGroup>
    <ProjectReference Include="..\..\src\Lycia.Saga\Lycia.Saga.csproj" />
  </ItemGroup>

  <ItemGroup>
    <PackageReference Include="Serilog" Version="4.3.0" />
    <PackageReference Include="Serilog.Extensions.Logging" Version="9.0.2" />
  </ItemGroup>
>>>>>>> 2ec41a86
    
  
</Project><|MERGE_RESOLUTION|>--- conflicted
+++ resolved
@@ -8,15 +8,6 @@
     <IsPackable>false</IsPackable>
   </PropertyGroup>
 
-<<<<<<< HEAD
-    <ItemGroup>
-      <PackageReference Include="Microsoft.Extensions.Primitives" Version="9.0.9" />
-    </ItemGroup>
-
-    <ItemGroup>
-      <ProjectReference Include="..\..\src\Lycia.Messaging\Lycia.Messaging.csproj" />
-    </ItemGroup>
-=======
   <ItemGroup>
     <ProjectReference Include="..\..\src\Lycia.Saga\Lycia.Saga.csproj" />
   </ItemGroup>
@@ -25,7 +16,6 @@
     <PackageReference Include="Serilog" Version="4.3.0" />
     <PackageReference Include="Serilog.Extensions.Logging" Version="9.0.2" />
   </ItemGroup>
->>>>>>> 2ec41a86
     
   
 </Project>