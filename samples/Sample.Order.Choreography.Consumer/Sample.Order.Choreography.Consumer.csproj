--- conflicted
+++ resolved
@@ -8,14 +8,7 @@
     </PropertyGroup>
 
     <ItemGroup>
-<<<<<<< HEAD
-        <PackageReference Include="Autofac.WebApi2" Version="6.1.1" />
-        <PackageReference Include="Microsoft.Extensions.Hosting" Version="9.0.0" />
-        <PackageReference Include="Microsoft.Extensions.Primitives" Version="9.0.0" />
-        <PackageReference Include="RabbitMQ.Client" Version="7.1.2" />
-=======
         <PackageReference Include="Microsoft.Extensions.Hosting" Version="9.0.9" />
->>>>>>> 9c320826
     </ItemGroup>
 
     <ItemGroup>
