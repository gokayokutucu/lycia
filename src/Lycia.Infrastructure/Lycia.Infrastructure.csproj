﻿<Project Sdk="Microsoft.NET.Sdk">

<<<<<<< HEAD
	<PropertyGroup>
		<TargetFrameworks>netstandard2.0;net8.0;net9.0</TargetFrameworks>
		<GenerateReferenceAssembly>false</GenerateReferenceAssembly>
		<ImplicitUsings>enable</ImplicitUsings>
		<Nullable>enable</Nullable>
		<LangVersion>preview</LangVersion>

		<GeneratePackageOnBuild>true</GeneratePackageOnBuild>
		<PackageId>Lycia.Infrastructure</PackageId>
		<Version>1.0.0</Version>
		<Authors>gokay.okutucu</Authors>
		<Company>PeopleCert</Company>
		<Description>Internal messaging infrastructure library for PeopleCert projects</Description>
		<PackageTags>messaging internal</PackageTags>
		<RepositoryUrl>https://github.com/gokayokutucu/lycia.git</RepositoryUrl>
	</PropertyGroup>
=======
    <PropertyGroup>
        <TargetFrameworks>netstandard2.0;net8.0;net9.0</TargetFrameworks>
        <LangVersion>preview</LangVersion>
        <ImplicitUsings>enable</ImplicitUsings>
        <Nullable>enable</Nullable>
        <IsPackable>false</IsPackable>
    </PropertyGroup>

    <ItemGroup>
        <ProjectReference Include="..\Lycia.Messaging\Lycia.Messaging.csproj" PrivateAssets="all"/>
        <ProjectReference Include="..\Lycia\Lycia.csproj" PrivateAssets="all" />
    </ItemGroup>
>>>>>>> 60ccf69b

	<Target Name="PublishNupkgToShare" AfterTargets="Pack">
		<ItemGroup>
			<_Nupkg Include="$(PackageOutputPath)\$(PackageId).$(Version).nupkg" />
		</ItemGroup>
		<Copy
		  SourceFiles="@(_Nupkg)"
		  DestinationFolder="\\if-srv-nas\R&amp;D_Files\PASSPORT\gkuvandik\nuget-packages"
		  SkipUnchangedFiles="true"
		  Condition="Exists('%(Identity)')" />
	</Target>
	
	<ItemGroup>
		<ProjectReference Include="..\Lycia.Saga\Lycia.Saga.csproj" />
	</ItemGroup>

	<!-- netstandard2.0 -->
	<ItemGroup Condition="'$(TargetFramework)' == 'netstandard2.0'">
		<PackageReference Include="Microsoft.CSharp" Version="4.7.0" />
		<PackageReference Include="Microsoft.Extensions.Configuration.Abstractions" Version="6.0.0" />
		<PackageReference Include="Microsoft.Extensions.DependencyInjection.Abstractions" Version="6.0.0" />
		<PackageReference Include="Microsoft.Extensions.Hosting.Abstractions" Version="6.0.0" />
		<PackageReference Include="Microsoft.Extensions.Logging.Abstractions" Version="6.0.0" />
		<PackageReference Include="Microsoft.Extensions.Primitives" Version="6.0.0" />
	</ItemGroup>

	<!-- net8.0 -->
	<ItemGroup Condition="'$(TargetFramework)' == 'net8.0'">
		<PackageReference Include="Microsoft.Extensions.Configuration.Abstractions" Version="8.0.0" />
		<PackageReference Include="Microsoft.Extensions.DependencyInjection.Abstractions" Version="8.0.2" />
		<PackageReference Include="Microsoft.Extensions.Hosting.Abstractions" Version="8.0.0" />
		<PackageReference Include="Microsoft.Extensions.Logging.Abstractions" Version="8.0.2" />
		<PackageReference Include="Microsoft.Extensions.Primitives" Version="8.0.0" />
	</ItemGroup>

	<!-- net9.0 (preview) -->
	<ItemGroup Condition="'$(TargetFramework)' == 'net9.0'">
		<PackageReference Include="Microsoft.Extensions.Configuration.Abstractions" Version="9.0.9" />
		<PackageReference Include="Microsoft.Extensions.DependencyInjection.Abstractions" Version="9.0.9" />
		<PackageReference Include="Microsoft.Extensions.Hosting.Abstractions" Version="9.0.9" />
		<PackageReference Include="Microsoft.Extensions.Logging.Abstractions" Version="9.0.9" />
		<PackageReference Include="Microsoft.Extensions.Primitives" Version="9.0.9" />
	</ItemGroup>

	<ItemGroup>
		<PackageReference Include="morelinq" Version="4.4.0" />
		<PackageReference Include="Newtonsoft.Json" Version="13.0.3"/>
		<PackageReference Include="Polly" Version="8.6.3" />
	</ItemGroup>
</Project><|MERGE_RESOLUTION|>--- conflicted
+++ resolved
@@ -1,13 +1,16 @@
 ﻿<Project Sdk="Microsoft.NET.Sdk">
 
-<<<<<<< HEAD
 	<PropertyGroup>
 		<TargetFrameworks>netstandard2.0;net8.0;net9.0</TargetFrameworks>
-		<GenerateReferenceAssembly>false</GenerateReferenceAssembly>
+		<LangVersion>preview</LangVersion>
 		<ImplicitUsings>enable</ImplicitUsings>
 		<Nullable>enable</Nullable>
+		<IsPackable>false</IsPackable>
+	</PropertyGroup>
+
+	<!--<PropertyGroup>
+		<GenerateReferenceAssembly>false</GenerateReferenceAssembly>
 		<LangVersion>preview</LangVersion>
-
 		<GeneratePackageOnBuild>true</GeneratePackageOnBuild>
 		<PackageId>Lycia.Infrastructure</PackageId>
 		<Version>1.0.0</Version>
@@ -16,23 +19,9 @@
 		<Description>Internal messaging infrastructure library for PeopleCert projects</Description>
 		<PackageTags>messaging internal</PackageTags>
 		<RepositoryUrl>https://github.com/gokayokutucu/lycia.git</RepositoryUrl>
-	</PropertyGroup>
-=======
-    <PropertyGroup>
-        <TargetFrameworks>netstandard2.0;net8.0;net9.0</TargetFrameworks>
-        <LangVersion>preview</LangVersion>
-        <ImplicitUsings>enable</ImplicitUsings>
-        <Nullable>enable</Nullable>
-        <IsPackable>false</IsPackable>
-    </PropertyGroup>
+	</PropertyGroup>-->
 
-    <ItemGroup>
-        <ProjectReference Include="..\Lycia.Messaging\Lycia.Messaging.csproj" PrivateAssets="all"/>
-        <ProjectReference Include="..\Lycia\Lycia.csproj" PrivateAssets="all" />
-    </ItemGroup>
->>>>>>> 60ccf69b
-
-	<Target Name="PublishNupkgToShare" AfterTargets="Pack">
+	<!--<Target Name="PublishNupkgToShare" AfterTargets="Pack">
 		<ItemGroup>
 			<_Nupkg Include="$(PackageOutputPath)\$(PackageId).$(Version).nupkg" />
 		</ItemGroup>
@@ -41,10 +30,11 @@
 		  DestinationFolder="\\if-srv-nas\R&amp;D_Files\PASSPORT\gkuvandik\nuget-packages"
 		  SkipUnchangedFiles="true"
 		  Condition="Exists('%(Identity)')" />
-	</Target>
-	
+	</Target>-->
+
 	<ItemGroup>
-		<ProjectReference Include="..\Lycia.Saga\Lycia.Saga.csproj" />
+		<ProjectReference Include="..\Lycia.Messaging\Lycia.Messaging.csproj" PrivateAssets="all"/>
+		<ProjectReference Include="..\Lycia\Lycia.csproj" PrivateAssets="all" />
 	</ItemGroup>
 
 	<!-- netstandard2.0 -->
@@ -80,4 +70,5 @@
 		<PackageReference Include="Newtonsoft.Json" Version="13.0.3"/>
 		<PackageReference Include="Polly" Version="8.6.3" />
 	</ItemGroup>
+
 </Project>