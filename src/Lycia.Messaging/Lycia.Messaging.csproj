--- conflicted
+++ resolved
@@ -5,12 +5,8 @@
 		<GenerateReferenceAssembly>false</GenerateReferenceAssembly>
         <ImplicitUsings>enable</ImplicitUsings>
         <Nullable>enable</Nullable>
-<<<<<<< HEAD
-        <DefineConstants>$(DefineConstants);UNIT_TESTING</DefineConstants>
+        <!--<DefineConstants>$(DefineConstants);UNIT_TESTING</DefineConstants>-->
 		<LangVersion>preview</LangVersion>
-=======
-<!--        <DefineConstants>$(DefineConstants);UNIT_TESTING</DefineConstants>-->
->>>>>>> efa88431
     </PropertyGroup>
 
 	<!-- netstandard2.0 -->
