--- conflicted
+++ resolved
@@ -5,9 +5,11 @@
 		<GenerateReferenceAssembly>false</GenerateReferenceAssembly>
         <ImplicitUsings>enable</ImplicitUsings>
         <Nullable>enable</Nullable>
-<<<<<<< HEAD
+        <IsPackable>false</IsPackable>
+    </PropertyGroup>
+
+	<!--<PropertyGroup>
 		<LangVersion>preview</LangVersion>
-
 		<GeneratePackageOnBuild>true</GeneratePackageOnBuild>
 		<PackageId>Lycia.Messaging</PackageId>
 		<Version>1.0.0</Version>
@@ -16,10 +18,18 @@
 		<Description>Internal messaging library for PeopleCert projects</Description>
 		<PackageTags>messaging internal</PackageTags>
 		<RepositoryUrl>https://github.com/gokayokutucu/lycia.git</RepositoryUrl>
-=======
-        <IsPackable>false</IsPackable>
->>>>>>> 60ccf69b
-    </PropertyGroup>
+	</PropertyGroup>-->
+
+	<!--<Target Name="PublishNupkgToShare" AfterTargets="Pack">
+		<ItemGroup>
+			<_Nupkg Include="$(PackageOutputPath)\$(PackageId).$(Version).nupkg" />
+		</ItemGroup>
+		<Copy
+		  SourceFiles="@(_Nupkg)"
+		  DestinationFolder="\\if-srv-nas\R&amp;D_Files\PASSPORT\gkuvandik\nuget-packages"
+		  SkipUnchangedFiles="true"
+		  Condition="Exists('%(Identity)')" />
+	</Target>-->
 
 	<Target Name="PublishNupkgToShare" AfterTargets="Pack">
 		<ItemGroup>
