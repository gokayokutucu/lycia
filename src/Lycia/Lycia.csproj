﻿<Project Sdk="Microsoft.NET.Sdk">

    <PropertyGroup>
        <TargetFrameworks>netstandard2.0;net8.0;net9.0</TargetFrameworks>
        <LangVersion>preview</LangVersion>
        <ImplicitUsings>enable</ImplicitUsings>
        <Nullable>enable</Nullable>
        <GenerateDocumentationFile>true</GenerateDocumentationFile>

        <!-- Write project references as dependencies in nuspec -->
        <SuppressProjectReferenceDependenciesWhenPacking>true</SuppressProjectReferenceDependenciesWhenPacking>

        <!-- Bind internal DLL collection target to per-TFM pack pipeline -->
        <TargetsForTfmSpecificBuildOutput>
            $(TargetsForTfmSpecificBuildOutput);_Lycia_IncludeInternalLibs
        </TargetsForTfmSpecificBuildOutput>

        <!-- To put XML documentation under lib/<tfm>/ -->
        <AllowedOutputExtensionsInPackageBuildOutputFolder>
            $(AllowedOutputExtensionsInPackageBuildOutputFolder);.xml
        </AllowedOutputExtensionsInPackageBuildOutputFolder>

        <RepositoryUrl>https://github.com/gokayokutucu/lycia</RepositoryUrl>
        <RepositoryType>git</RepositoryType>
    </PropertyGroup>

    <PropertyGroup>
        <Authors>M. Gokay Okutucu</Authors>
        <Description>Lycia is a lightweight, production-ready Saga infrastructure for .NET (netstandard2.0+).
            It provides idempotent distributed transaction orchestration with built-in support for:
            - Compensation flows (orchestration and choreography)
            - SagaDispatcher with middleware pipeline
            - Retry, cancellation, and timeout policies
            - Redis and in-memory saga stores
            - RabbitMQ and in-memory event bus integrations
            - Structured logging, observability, and DLQ support

            Designed for microservices and cloud-native architectures, Lycia helps you build reliable workflows and long-running transactions without boilerplate code.
        </Description>
        <Copyright>Copyright (c) 2025 M. Gokay Okutucu</Copyright>
        <PackageReadmeFile>README.md</PackageReadmeFile>
        <PackageProjectUrl>https://github.com/gokayokutucu/lycia</PackageProjectUrl>
        <PackageLicenseExpression>Apache-2.0</PackageLicenseExpression>
        <PackageTags>saga distributed-transaction workflow orchestration choreography idempotency retry timeout compensation middleware rabbitmq redis microservices event-driven</PackageTags>
    </PropertyGroup>

    <!-- Internal projects: only used for build, will not leak as package dependencies -->
    <ItemGroup>
        <ProjectReference Include="..\Lycia.Saga\Lycia.Saga.csproj" PrivateAssets="All"/>
        <ProjectReference Include="..\Lycia.Saga.Abstractions\Lycia.Saga.Abstractions.csproj" PrivateAssets="All"/>
        <ProjectReference Include="..\Lycia.Common\Lycia.Common.csproj" PrivateAssets="All"/>
    </ItemGroup>

    <!-- Put DLL/XMLs of internal projects under lib/<tfm>/ -->
    <Target Name="_Lycia_IncludeInternalLibs" DependsOnTargets="ResolveReferences">
        <ItemGroup>
            <_Lycia_Internal Include="@(ReferenceCopyLocalPaths)"
                             Condition="
          '%(ReferenceCopyLocalPaths.ReferenceSourceTarget)' == 'ProjectReference' and
          '%(ReferenceCopyLocalPaths.Extension)' == '.dll' and
          ( '%(ReferenceCopyLocalPaths.Filename)' == 'Lycia.Saga' or
            '%(ReferenceCopyLocalPaths.Filename)' == 'Lycia.Saga.Abstractions' or
            '%(ReferenceCopyLocalPaths.Filename)' == 'Lycia.Common' )
        "/>
            <BuildOutputInPackage Include="@(_Lycia_Internal)"/>
            <BuildOutputInPackage
                    Include="@(_Lycia_Internal->'%(RootDir)%(Directory)%(Filename).xml')"
                    Condition="Exists('%(RootDir)%(Directory)%(Filename).xml')"/>
        </ItemGroup>
        <Message Importance="High" Text="Lycia pack: @(_Lycia_Internal)"/>
    </Target>

    <ItemGroup>
		<PackageReference Include="Autofac" Version="7.1.0" />
		<PackageReference Include="Autofac.Extensions.DependencyInjection" Version="8.0.0" />
		<PackageReference Include="Autofac.WebApi2" Version="6.1.1" />
		
        <!-- Lycia's own dependencies -->
        <PackageReference Include="Nerdbank.GitVersioning" Version="3.*" PrivateAssets="all"/>
        <!--<PackageReference Include="System.Configuration.ConfigurationManager" Version="9.0.9"/>-->
        <!--<PackageReference Include="Microsoft.Extensions.Configuration.Abstractions" Version="9.0.9"/>-->
        <!--<PackageReference Include="Microsoft.Extensions.DependencyInjection.Abstractions" Version="9.0.9"/>-->
        <!--<PackageReference Include="Microsoft.Extensions.Options" Version="9.0.9"/>-->
		<!--<PackageReference Include="Microsoft.Extensions.Hosting.Abstractions" Version="9.0.9"/>-->
        <PackageReference Include="Newtonsoft.Json" Version="13.0.3"/>
        <!--<PackageReference Include="Scrutor" Version="6.0.1"/>-->
        <PackageReference Include="Polly" Version="8.6.3"/>
        <PackageReference Include="OpenTelemetry.Api" Version="1.14.0"/>

        <!-- External packages of internal projects (Saga/Abstractions/Common) should also be added to Lycia
             so they are written as dependencies in nuspec (especially required for netstandard2.0) -->
<<<<<<< HEAD
        <PackageReference Include="System.Memory" Version="4.5.5"/>
        <PackageReference Include="System.Threading.Tasks.Extensions" Version="4.5.4"/>
		<!--<PackageReference Include="Microsoft.Bcl.AsyncInterfaces" Version="9.0.9"/>-->
=======
        <PackageReference Include="System.Memory" Version="4.6.3"/>
        <PackageReference Include="System.Threading.Tasks.Extensions" Version="4.6.3"/>
        <PackageReference Include="Microsoft.Bcl.AsyncInterfaces" Version="9.0.9"/>
>>>>>>> 8e9d7b42
    </ItemGroup>
	
	<!--netstandard2.0--> 
	<ItemGroup Condition="'$(TargetFramework)' == 'netstandard2.0'">
		<PackageReference Include="Microsoft.Bcl.AsyncInterfaces" Version="6.0.0"/>
		<PackageReference Include="Microsoft.Extensions.Configuration.Abstractions" Version="6.0.0" />
		<PackageReference Include="Microsoft.Extensions.DependencyInjection.Abstractions" Version="6.0.0" />
		<PackageReference Include="Microsoft.Extensions.Hosting.Abstractions" Version="6.0.0"/>
		<PackageReference Include="Microsoft.Extensions.Logging.Abstractions" Version="6.0.0"/>
		<PackageReference Include="Microsoft.Extensions.Options" Version="6.0.0" />
		<PackageReference Include="Scrutor" Version="4.2.2" />
		<PackageReference Include="System.Configuration.ConfigurationManager" Version="6.0.0" />
	</ItemGroup>

	<!--net8.0--> 
	<ItemGroup Condition="'$(TargetFramework)' == 'net8.0'">
		<PackageReference Include="Microsoft.Bcl.AsyncInterfaces" Version="8.0.0"/>
		<PackageReference Include="Microsoft.Extensions.Configuration.Abstractions" Version="8.0.0" />
		<PackageReference Include="Microsoft.Extensions.DependencyInjection.Abstractions" Version="8.0.2" />
		<PackageReference Include="Microsoft.Extensions.Hosting.Abstractions" Version="8.0.0"/>
		<PackageReference Include="Microsoft.Extensions.Logging.Abstractions" Version="8.0.0"/>
		<PackageReference Include="Microsoft.Extensions.Options" Version="8.0.0" />
		<PackageReference Include="Scrutor" Version="6.1.0" />
		<PackageReference Include="System.Configuration.ConfigurationManager" Version="8.0.0" />
	</ItemGroup>

	<!--net9.0 (preview)--> 
	<ItemGroup Condition="'$(TargetFramework)' == 'net9.0'">
		<PackageReference Include="Microsoft.Bcl.AsyncInterfaces" Version="9.0.9"/>
		<PackageReference Include="Microsoft.Extensions.Configuration.Abstractions" Version="9.0.9" />
		<PackageReference Include="Microsoft.Extensions.DependencyInjection.Abstractions" Version="9.0.9" />
		<PackageReference Include="Microsoft.Extensions.Hosting.Abstractions" Version="9.0.9"/>
		<PackageReference Include="Microsoft.Extensions.Logging.Abstractions" Version="9.0.9"/>
		<PackageReference Include="Microsoft.Extensions.Options" Version="9.0.9" />
		<PackageReference Include="Scrutor" Version="6.1.0" />
		<PackageReference Include="System.Configuration.ConfigurationManager" Version="9.0.9" />
	</ItemGroup>

    <ItemGroup>
        <None Include="..\..\README.md" Pack="true" PackagePath=""/>
    </ItemGroup>

</Project><|MERGE_RESOLUTION|>--- conflicted
+++ resolved
@@ -89,15 +89,9 @@
 
         <!-- External packages of internal projects (Saga/Abstractions/Common) should also be added to Lycia
              so they are written as dependencies in nuspec (especially required for netstandard2.0) -->
-<<<<<<< HEAD
-        <PackageReference Include="System.Memory" Version="4.5.5"/>
-        <PackageReference Include="System.Threading.Tasks.Extensions" Version="4.5.4"/>
-		<!--<PackageReference Include="Microsoft.Bcl.AsyncInterfaces" Version="9.0.9"/>-->
-=======
         <PackageReference Include="System.Memory" Version="4.6.3"/>
         <PackageReference Include="System.Threading.Tasks.Extensions" Version="4.6.3"/>
-        <PackageReference Include="Microsoft.Bcl.AsyncInterfaces" Version="9.0.9"/>
->>>>>>> 8e9d7b42
+		<!--<PackageReference Include="Microsoft.Bcl.AsyncInterfaces" Version="9.0.9"/>-->
     </ItemGroup>
 	
 	<!--netstandard2.0--> 
