--- conflicted
+++ resolved
@@ -1,13 +1,5 @@
 ﻿<Project Sdk="Microsoft.NET.Sdk">
 
-<<<<<<< HEAD
-	<PropertyGroup Label="Globals">
-		<SccProjectName>SAK</SccProjectName>
-		<SccProvider>SAK</SccProvider>
-		<SccAuxPath>SAK</SccAuxPath>
-		<SccLocalPath>SAK</SccLocalPath>
-	</PropertyGroup>
-=======
     <PropertyGroup>
         <TargetFrameworks>netstandard2.0;net8.0;net9.0</TargetFrameworks>
         <LangVersion>preview</LangVersion>
@@ -31,61 +23,18 @@
         <RepositoryUrl>https://github.com/gokayokutucu/lycia</RepositoryUrl>
         <RepositoryType>git</RepositoryType>
     </PropertyGroup>
->>>>>>> 2ec41a86
 
-	<PropertyGroup>
-		<TargetFrameworks>netstandard2.0;net8.0;net9.0</TargetFrameworks>
-		<GenerateReferenceAssembly>false</GenerateReferenceAssembly>
-		<ImplicitUsings>enable</ImplicitUsings>
-		<Nullable>enable</Nullable>
-		<LangVersion>preview</LangVersion>
+    <PropertyGroup>
+        <Authors>M. Gokay Okutucu</Authors>
+        <Description>Lycia is a lightweight, production-ready Saga infrastructure for .NET (netstandard2.0+).
+            It provides idempotent distributed transaction orchestration with built-in support for:
+            - Compensation flows (orchestration and choreography)
+            - SagaDispatcher with middleware pipeline
+            - Retry, cancellation, and timeout policies
+            - Redis and in-memory saga stores
+            - RabbitMQ and in-memory event bus integrations
+            - Structured logging, observability, and DLQ support
 
-<<<<<<< HEAD
-		<GeneratePackageOnBuild>true</GeneratePackageOnBuild>
-		<PackageId>Lycia</PackageId>
-		<Version>1.0.0</Version>
-		<Authors>gokay.okutucu</Authors>
-		<Company>PeopleCert</Company>
-		<Description>Internal messaging saga library for PeopleCert projects</Description>
-		<PackageTags>messaging internal</PackageTags>
-		<RepositoryUrl>https://github.com/gokayokutucu/lycia.git</RepositoryUrl>
-	</PropertyGroup>
-
-	<Target Name="PublishNupkgToShare" AfterTargets="Pack">
-		<ItemGroup>
-			<_Nupkg Include="$(PackageOutputPath)\$(PackageId).$(Version).nupkg" />
-		</ItemGroup>
-		<Copy SourceFiles="@(_Nupkg)" DestinationFolder="\\if-srv-nas\R&amp;D_Files\PASSPORT\gkuvandik\nuget-packages" SkipUnchangedFiles="true" Condition="Exists('%(Identity)')" />
-	</Target>
-
-	<ItemGroup>
-		<PackageReference Include="Autofac" Version="7.1.0" />
-		<PackageReference Include="Autofac.Extensions.DependencyInjection" Version="8.0.0" />
-		<PackageReference Include="Autofac.WebApi2" Version="6.1.1" />
-	</ItemGroup>
-
-	<ItemGroup>
-		<ProjectReference Include="..\Lycia.Messaging\Lycia.Messaging.csproj" />
-	</ItemGroup>
-
-	<!-- netstandard2.0 -->
-	<ItemGroup Condition="'$(TargetFramework)' == 'netstandard2.0'">
-		<PackageReference Include="Microsoft.Extensions.Configuration.Abstractions" Version="6.0.0" />
-		<PackageReference Include="Microsoft.Extensions.DependencyInjection.Abstractions" Version="6.0.0" />
-		<PackageReference Include="Microsoft.Extensions.Options" Version="6.0.0" />
-		<PackageReference Include="Scrutor" Version="4.2.2" />
-		<PackageReference Include="System.Configuration.ConfigurationManager" Version="6.0.0" />
-	</ItemGroup>
-
-	<!-- net8.0 -->
-	<ItemGroup Condition="'$(TargetFramework)' == 'net8.0'">
-		<PackageReference Include="Microsoft.Extensions.Configuration.Abstractions" Version="8.0.0" />
-		<PackageReference Include="Microsoft.Extensions.DependencyInjection.Abstractions" Version="8.0.2" />
-		<PackageReference Include="Microsoft.Extensions.Options" Version="8.0.0" />
-		<PackageReference Include="Scrutor" Version="6.1.0" />
-		<PackageReference Include="System.Configuration.ConfigurationManager" Version="8.0.0" />
-	</ItemGroup>
-=======
             Designed for microservices and cloud-native architectures, Lycia helps you build reliable workflows and long-running transactions without boilerplate code.
         </Description>
         <Copyright>Copyright (c) 2025 M. Gokay Okutucu</Copyright>
@@ -122,36 +71,66 @@
     </Target>
 
     <ItemGroup>
+		<PackageReference Include="Autofac" Version="7.1.0" />
+		<PackageReference Include="Autofac.Extensions.DependencyInjection" Version="8.0.0" />
+		<PackageReference Include="Autofac.WebApi2" Version="6.1.1" />
+		
         <!-- Lycia's own dependencies -->
         <PackageReference Include="Nerdbank.GitVersioning" Version="3.*" PrivateAssets="all"/>
-        <PackageReference Include="System.Configuration.ConfigurationManager" Version="9.0.9"/>
-        <PackageReference Include="Microsoft.Extensions.Configuration.Abstractions" Version="9.0.9"/>
-        <PackageReference Include="Microsoft.Extensions.DependencyInjection.Abstractions" Version="9.0.9"/>
-        <PackageReference Include="Microsoft.Extensions.Options" Version="9.0.9"/>
-        <PackageReference Include="Microsoft.Extensions.Hosting.Abstractions" Version="9.0.9"/>
+        <!--<PackageReference Include="System.Configuration.ConfigurationManager" Version="9.0.9"/>-->
+        <!--<PackageReference Include="Microsoft.Extensions.Configuration.Abstractions" Version="9.0.9"/>-->
+        <!--<PackageReference Include="Microsoft.Extensions.DependencyInjection.Abstractions" Version="9.0.9"/>-->
+        <!--<PackageReference Include="Microsoft.Extensions.Options" Version="9.0.9"/>-->
+		<!--<PackageReference Include="Microsoft.Extensions.Hosting.Abstractions" Version="9.0.9"/>-->
         <PackageReference Include="Newtonsoft.Json" Version="13.0.3"/>
-        <PackageReference Include="Scrutor" Version="6.0.1"/>
+        <!--<PackageReference Include="Scrutor" Version="6.0.1"/>-->
         <PackageReference Include="Polly" Version="8.6.3"/>
 
         <!-- External packages of internal projects (Saga/Abstractions/Common) should also be added to Lycia
              so they are written as dependencies in nuspec (especially required for netstandard2.0) -->
         <PackageReference Include="System.Memory" Version="4.5.5"/>
         <PackageReference Include="System.Threading.Tasks.Extensions" Version="4.5.4"/>
-        <PackageReference Include="Microsoft.Bcl.AsyncInterfaces" Version="9.0.9"/>
+		<!--<PackageReference Include="Microsoft.Bcl.AsyncInterfaces" Version="9.0.9"/>-->
     </ItemGroup>
->>>>>>> 2ec41a86
+	
+	<!--netstandard2.0--> 
+	<ItemGroup Condition="'$(TargetFramework)' == 'netstandard2.0'">
+		<PackageReference Include="Microsoft.Bcl.AsyncInterfaces" Version="6.0.0"/>
+		<PackageReference Include="Microsoft.Extensions.Configuration.Abstractions" Version="6.0.0" />
+		<PackageReference Include="Microsoft.Extensions.DependencyInjection.Abstractions" Version="6.0.0" />
+		<PackageReference Include="Microsoft.Extensions.Hosting.Abstractions" Version="6.0.0"/>
+		<PackageReference Include="Microsoft.Extensions.Logging.Abstractions" Version="6.0.0"/>
+		<PackageReference Include="Microsoft.Extensions.Options" Version="6.0.0" />
+		<PackageReference Include="Scrutor" Version="4.2.2" />
+		<PackageReference Include="System.Configuration.ConfigurationManager" Version="6.0.0" />
+	</ItemGroup>
 
-	<!-- net9.0 (preview) -->
+	<!--net8.0--> 
+	<ItemGroup Condition="'$(TargetFramework)' == 'net8.0'">
+		<PackageReference Include="Microsoft.Bcl.AsyncInterfaces" Version="8.0.0"/>
+		<PackageReference Include="Microsoft.Extensions.Configuration.Abstractions" Version="8.0.0" />
+		<PackageReference Include="Microsoft.Extensions.DependencyInjection.Abstractions" Version="8.0.2" />
+		<PackageReference Include="Microsoft.Extensions.Hosting.Abstractions" Version="8.0.0"/>
+		<PackageReference Include="Microsoft.Extensions.Logging.Abstractions" Version="8.0.0"/>
+		<PackageReference Include="Microsoft.Extensions.Options" Version="8.0.0" />
+		<PackageReference Include="Scrutor" Version="6.1.0" />
+		<PackageReference Include="System.Configuration.ConfigurationManager" Version="8.0.0" />
+	</ItemGroup>
+
+	<!--net9.0 (preview)--> 
 	<ItemGroup Condition="'$(TargetFramework)' == 'net9.0'">
+		<PackageReference Include="Microsoft.Bcl.AsyncInterfaces" Version="9.0.9"/>
 		<PackageReference Include="Microsoft.Extensions.Configuration.Abstractions" Version="9.0.9" />
 		<PackageReference Include="Microsoft.Extensions.DependencyInjection.Abstractions" Version="9.0.9" />
+		<PackageReference Include="Microsoft.Extensions.Hosting.Abstractions" Version="9.0.9"/>
+		<PackageReference Include="Microsoft.Extensions.Logging.Abstractions" Version="9.0.9"/>
 		<PackageReference Include="Microsoft.Extensions.Options" Version="9.0.9" />
 		<PackageReference Include="Scrutor" Version="6.1.0" />
 		<PackageReference Include="System.Configuration.ConfigurationManager" Version="9.0.9" />
 	</ItemGroup>
 
-	<ItemGroup>
-		<PackageReference Include="Newtonsoft.Json" Version="13.0.3" />
-	</ItemGroup>
+    <ItemGroup>
+        <None Include="..\..\README.md" Pack="true" PackagePath=""/>
+    </ItemGroup>
 
 </Project>