// Copyright 2023 Lycia Contributors
// Licensed under the Apache License, Version 2.0
// https://www.apache.org/licenses/LICENSE-2.0

using Lycia.Saga.Abstractions;
using Lycia.Saga.Utility;

namespace Lycia;

/// <summary>
/// Represents the default implementation of the <see cref="ISagaIdGenerator"/> interface,
/// responsible for generating unique identifiers for sagas using a version 7 GUID.
/// </summary>
public class DefaultSagaIdGenerator : ISagaIdGenerator
{
<<<<<<< HEAD
    public Guid Generate() =>
#if NET9__OR_GREATER
        Guid.CreateVersion7(); 
#else
        GuidV7.NewGuidV7();
#endif
=======
    /// <summary>
    /// Generates a new unique identifier for a Saga using the Version 7 UUID format.
    /// </summary>
    /// <returns>A globally unique identifier (GUID) in Version 7 UUID format.</returns>
    public Guid Generate() => GuidV7.NewGuidV7();
>>>>>>> 8e9d7b42
}<|MERGE_RESOLUTION|>--- conflicted
+++ resolved
@@ -13,18 +13,10 @@
 /// </summary>
 public class DefaultSagaIdGenerator : ISagaIdGenerator
 {
-<<<<<<< HEAD
     public Guid Generate() =>
 #if NET9__OR_GREATER
         Guid.CreateVersion7(); 
 #else
         GuidV7.NewGuidV7();
 #endif
-=======
-    /// <summary>
-    /// Generates a new unique identifier for a Saga using the Version 7 UUID format.
-    /// </summary>
-    /// <returns>A globally unique identifier (GUID) in Version 7 UUID format.</returns>
-    public Guid Generate() => GuidV7.NewGuidV7();
->>>>>>> 8e9d7b42
 }