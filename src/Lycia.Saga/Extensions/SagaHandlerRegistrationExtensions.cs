using System.Reflection;
using Lycia.Messaging;
using Lycia.Saga.Abstractions;
using Lycia.Saga.Common;
using Lycia.Saga.Handlers;
using Lycia.Saga.Helpers;
using System.Configuration;
using Lycia.Saga.Configurations;



#if NETSTANDARD2_0
using Autofac;
#else
using Microsoft.Extensions.DependencyInjection;
using Microsoft.Extensions.DependencyInjection.Extensions;
#endif

namespace Lycia.Saga.Extensions;

/// <summary>
/// Provides extension methods for automatic registration of Saga handlers
/// in the dependency injection container, based on base class or interface detection.
/// Supports both direct type registration and assembly scanning.
/// </summary>
public static class SagaHandlerRegistrationExtensions
{
#if NETSTANDARD2_0
    // -----------------
    // Autofac version --
    // -----------------

    /// <summary>
    /// Registers a single Saga handler type and its interfaces. No extra parameters.
    /// </summary>
    public static void AddSaga(this ContainerBuilder builder, Type? handlerType)
    {
        RegisterSagaHandler(builder, handlerType);
    }

    /// <summary>
    /// Registers multiple Saga handler types and their interfaces. No extra parameters.
    /// </summary>
    public static void AddSagas(this ContainerBuilder builder, params Type?[] handlerTypes)
    {
        foreach (var handlerType in handlerTypes)
            RegisterSagaHandler(builder, handlerType);
    }

    /// <summary>
    /// Scans the current assembly and automatically registers all detected Saga handler types. No extra parameters.
    /// </summary>
    public static void AddSagasFromCurrentAssembly(this ContainerBuilder builder, LyciaOptions options = null)
    {
        var callingAssembly = Assembly.GetCallingAssembly();
        builder.AddSagasFromAssemblies(options, callingAssembly);
    }

    /// <summary>
    /// Scans the assemblies of the marker types and registers detected Saga handler types. No extra parameters.
    /// </summary>
    public static void AddSagasFromAssembliesOf(this ContainerBuilder builder, LyciaOptions options = null, params Type[] markerTypes)
    {
        var assemblies = markerTypes.Select(t => t.Assembly).Distinct().ToArray();
        builder.AddSagasFromAssemblies(options, assemblies);
    }

    /// <summary>
    /// Scans the provided assemblies and registers detected Saga handler types. No extra parameters.
    /// </summary>
    public static void AddSagasFromAssemblies(this ContainerBuilder builder, LyciaOptions options = null, params Assembly[] assemblies)
    {
        foreach (var assembly in assemblies)
        {
            IEnumerable<Type?> handlerTypes = assembly.GetTypes().Where(t =>
                t is { IsAbstract: false, IsInterface: false } &&
                (IsSagaHandlerBase(t) || ImplementsAnySagaInterface(t))
            );
            foreach (var handlerType in handlerTypes)
            {
                RegisterSagaHandler(builder, handlerType, options);
            }
        }
    }

    /// <summary>
    /// Registers the handler and its matching interfaces with InstancePerLifetimeScope,
    /// and updates the shared queueTypeMap (and reads appId) from the container at runtime.
    /// </summary>
    private static void RegisterSagaHandler(ContainerBuilder builder, Type? type, LyciaOptions options = null)
    {
        if (type == null)
            return;

        var allHandlerInterfaces = type.GetInterfaces()
            .Where(i => i.IsGenericType &&
                (
                    i.GetGenericTypeDefinition() == typeof(ISagaHandler<>)
                    || i.GetGenericTypeDefinition() == typeof(ISagaStartHandler<>)
                    || i.GetGenericTypeDefinition() == typeof(ISagaHandler<,>)
                    || i.GetGenericTypeDefinition() == typeof(ISagaStartHandler<,>)
                    || i.GetGenericTypeDefinition() == typeof(ISagaCompensationHandler<>)
                    || i.GetGenericTypeDefinition() == typeof(ISuccessResponseHandler<>)
                    || i.GetGenericTypeDefinition() == typeof(IFailResponseHandler<>)
                ))
            .ToList();

        foreach (var interfaceType in allHandlerInterfaces)
        {
            builder.RegisterType(type)
                .As(interfaceType)
                .InstancePerLifetimeScope()
                .OnActivated(e =>
                {
                    var appId = options?.ApplicationId ?? throw new InvalidOperationException("ApplicationId is not configured.");
                    var queueTypeMap = new Dictionary<string, Type>();
                    builder.RegisterInstance(queueTypeMap)
                           .As<Dictionary<string, Type>>()
                           .SingleInstance();

                    var messageTypes = GetMessageTypesFromHandler(type!);
                    foreach (var messageType in messageTypes)
                    {
                        var routingKey = MessagingNamingHelper.GetRoutingKey(messageType, type!, appId);
                        queueTypeMap[routingKey] = messageType;
                    }
                });
        }
    }
#else
    // .NET 6+ implementation (no change)

    public static ILyciaServiceCollection AddSaga(this ILyciaServiceCollection serviceCollection, Type? handlerType)
    {
        var appId = serviceCollection.Configuration!["ApplicationId"] ??
                    throw new InvalidOperationException("ApplicationId is not configured.");
<<<<<<< HEAD

        RegisterSagaHandler(serviceCollection.Services, handlerType);
=======
>>>>>>> 446b9954

        if (handlerType is null)
            throw new ArgumentNullException(nameof(handlerType), "Handler type cannot be null.");

        serviceCollection.Services.AddScoped(handlerType);

        var messageTypes = GetMessageTypesFromHandler(handlerType);
        foreach (var messageType in messageTypes)
        {
            var routingKey = MessagingNamingHelper.GetRoutingKey(messageType, handlerType, appId);
            serviceCollection.QueueTypeMap[routingKey] = (messageType, handlerType);
        }


        return serviceCollection;
    }

<<<<<<< HEAD
    public static ILyciaServiceCollection AddSagas(this ILyciaServiceCollection serviceCollection, params Type?[] handlerTypes)
=======
    /// <summary>
    /// Registers multiple Saga handler classes and their interfaces.
    /// </summary>
    /// <param name="serviceCollection">The DI service collection.</param>
    /// <param name="handlerTypes">Array of handler class types.</param>
    /// <returns>The updated service collection.</returns>
    public static ILyciaServiceCollection AddSagas(this ILyciaServiceCollection serviceCollection,
        params Type?[] handlerTypes)
>>>>>>> 446b9954
    {
        var appId = serviceCollection.Configuration!["ApplicationId"] ??
                    throw new InvalidOperationException("ApplicationId is not configured.");

        foreach (var handlerType in handlerTypes)
        {
            if(handlerType is null) continue;
            
            serviceCollection.Services.AddScoped(handlerType);

            var messageTypes = GetMessageTypesFromHandler(handlerType);
            foreach (var messageType in messageTypes)
            {
                var routingKey = MessagingNamingHelper.GetRoutingKey(messageType, handlerType, appId);
                serviceCollection.QueueTypeMap[routingKey] = (messageType, handlerType);
            }
        }

        return serviceCollection;
    }
<<<<<<< HEAD
=======

>>>>>>> 446b9954

    public static ILyciaServiceCollection AddSagasFromCurrentAssembly(this ILyciaServiceCollection serviceCollection)
    {
        var callingAssembly = Assembly.GetCallingAssembly();
        return serviceCollection.AddSagasFromAssemblies(callingAssembly);
    }

    public static ILyciaServiceCollection AddSagasFromAssembliesOf(this ILyciaServiceCollection serviceCollection,
        params Type[] markerTypes)
    {
        var assemblies = markerTypes.Select(t => t.Assembly).Distinct().ToArray();
        return serviceCollection.AddSagasFromAssemblies(assemblies);
    }

    public static ILyciaServiceCollection AddSagasFromAssemblies(this ILyciaServiceCollection serviceCollection,
        params Assembly[] assemblies)
    {
        var appId = serviceCollection.Configuration!["ApplicationId"] ??
                    throw new InvalidOperationException("ApplicationId is not configured.");

        foreach (var assembly in assemblies)
        {
            IEnumerable<Type?> handlerTypes = assembly.GetTypes().Where(t =>
                t is { IsAbstract: false, IsInterface: false } &&
                (IsSagaHandlerBase(t) || ImplementsAnySagaInterface(t))
            );
            foreach (var handlerType in handlerTypes)
            {
                if (handlerType == null) continue;
                
                serviceCollection.Services.AddScoped(handlerType);
                
                var messageTypes = GetMessageTypesFromHandler(handlerType);
                foreach (var messageType in messageTypes)
                {
                    var routingKey = MessagingNamingHelper.GetRoutingKey(messageType, handlerType, appId);
                    serviceCollection.QueueTypeMap[routingKey] = (messageType, handlerType);
                }
            }
        }

        return serviceCollection;
    }

<<<<<<< HEAD
    private static void RegisterSagaHandler(IServiceCollection serviceCollection, Type? type)
    {
        if (type == null)
            return;

        var startReactiveBase = GetGenericBaseType(type, typeof(StartReactiveSagaHandler<>));
        if (startReactiveBase != null)
        {
            var handlerInterfaces = type.GetInterfaces()
                .Where(i =>
                    i.IsGenericType && (
                        i.GetGenericTypeDefinition() == typeof(ISagaStartHandler<>) ||
                        i.GetGenericTypeDefinition() == typeof(ISagaCompensationHandler<>)
                    )
                )
                .ToList();

            foreach (var interfaceType in handlerInterfaces)
            {
                serviceCollection.TryAddScoped(interfaceType, type);
            }

            return;
        }

        var reactiveBase = GetGenericBaseType(type, typeof(ReactiveSagaHandler<>));
        if (reactiveBase != null)
        {
            var handlerInterfaces = type.GetInterfaces()
                .Where(i =>
                    i.IsGenericType && (
                        i.GetGenericTypeDefinition() == typeof(ISagaHandler<>) ||
                        i.GetGenericTypeDefinition() == typeof(ISagaCompensationHandler<>)
                    )
                )
                .ToList();

            foreach (var interfaceType in handlerInterfaces)
            {
                serviceCollection.TryAddScoped(interfaceType, type);
            }
            return;
        }

        var startCoordinatedBase = GetGenericBaseType(type, typeof(StartCoordinatedSagaHandler<,,>));
        if (startCoordinatedBase != null)
        {
            var handlerInterfaces = type.GetInterfaces()
                .Where(i =>
                    i.IsGenericType && (
                        i.GetGenericTypeDefinition() == typeof(ISagaStartHandler<,>) ||
                        i.GetGenericTypeDefinition() == typeof(ISuccessResponseHandler<>) ||
                        i.GetGenericTypeDefinition() == typeof(IFailResponseHandler<>) ||
                        i.GetGenericTypeDefinition() == typeof(ISagaCompensationHandler<>)
                    )
                )
                .ToList();

            foreach (var interfaceType in handlerInterfaces)
            {
                serviceCollection.TryAddScoped(interfaceType, type);
            }

            return;
        }

        var coordinatedBase = GetGenericBaseType(type, typeof(CoordinatedSagaHandler<,,>));
        if (coordinatedBase != null)
        {
            var handlerInterfaces = type.GetInterfaces()
                .Where(i =>
                    i.IsGenericType && (
                        i.GetGenericTypeDefinition() == typeof(ISagaHandler<,>) ||
                        i.GetGenericTypeDefinition() == typeof(ISuccessResponseHandler<>) ||
                        i.GetGenericTypeDefinition() == typeof(IFailResponseHandler<>) ||
                        i.GetGenericTypeDefinition() == typeof(ISagaCompensationHandler<>)
                    )
                )
                .ToList();

            foreach (var interfaceType in handlerInterfaces)
            {
                serviceCollection.TryAddScoped(interfaceType, type);
            }
            return;
        }

        var responseBase = GetGenericBaseType(type, typeof(ResponseSagaHandler<,>));
        if (responseBase != null)
        {
            var handlerInterfaces = type.GetInterfaces()
                .Where(i =>
                    i.IsGenericType && (
                        i.GetGenericTypeDefinition() == typeof(ISuccessResponseHandler<>) ||
                        i.GetGenericTypeDefinition() == typeof(IFailResponseHandler<>)
                    )
                )
                .ToList();

            foreach (var interfaceType in handlerInterfaces)
                serviceCollection.TryAddScoped(interfaceType, type);

            return;
        }

        var sagaInterfaces = GetSagaInterfaces(type);

        if (sagaInterfaces.Count == 0) return;

        foreach (var iFace in sagaInterfaces)
        {
            serviceCollection.TryAddScoped(iFace, type);
        }
    }
#endif

    // ------------- Shared helpers --------------

    public static Dictionary<string, Type> DiscoverQueueTypeMap(string? applicationId, params Assembly[] assemblies)
=======
    public static Dictionary<string, (Type MessageType, Type HandlerType)> DiscoverQueueTypeMap(string? applicationId,
        params Assembly[] assemblies)
>>>>>>> 446b9954
    {
        var handlerTypes = assemblies
            .SelectMany(a => a.GetTypes())
            .Where(t => !t.IsAbstract && !t.IsInterface && t.GetInterfaces().Any(i =>
                i.IsGenericType &&
                (
                    i.GetGenericTypeDefinition() == typeof(ISagaHandler<>)
                    || i.GetGenericTypeDefinition() == typeof(ISagaStartHandler<>)
                    || i.GetGenericTypeDefinition() == typeof(ISagaHandler<,>)
                    || i.GetGenericTypeDefinition() == typeof(ISagaStartHandler<,>)
                    || i.GetGenericTypeDefinition() == typeof(ISagaCompensationHandler<>)
                    || i.GetGenericTypeDefinition() == typeof(ISuccessResponseHandler<>)
                    || i.GetGenericTypeDefinition() == typeof(IFailResponseHandler<>)
                )))
            .ToList();

        var queueTypeMap = new Dictionary<string, (Type MessageType, Type HandlerType)>();

        foreach (var handlerType in handlerTypes)
        {
            var messageTypes = GetMessageTypesFromHandler(handlerType);
            foreach (var messageType in messageTypes)
            {
                var routingKey = MessagingNamingHelper.GetRoutingKey(messageType, handlerType, applicationId);
                queueTypeMap[routingKey] = (messageType, handlerType);
            }
        }

        return queueTypeMap;
    }

<<<<<<< HEAD
    private static List<Type> GetSagaInterfaces(Type type)
    {
        return type.GetInterfaces()
            .Where(i => i.IsGenericType &&
                        (i.GetGenericTypeDefinition() == typeof(ISagaHandler<>)
                         || i.GetGenericTypeDefinition() == typeof(ISagaStartHandler<>)
                         || i.GetGenericTypeDefinition() == typeof(ISagaHandler<,>)
                         || i.GetGenericTypeDefinition() == typeof(ISagaStartHandler<,>)
                         || i.GetGenericTypeDefinition() == typeof(ISagaCompensationHandler<>)
                         || i.GetGenericTypeDefinition() == typeof(ISuccessResponseHandler<>)
                         || i.GetGenericTypeDefinition() == typeof(IFailResponseHandler<>)))
            .ToList();
    }

=======
    /// <summary>
    /// Checks if a type is based on a known SagaHandler base class.
    /// </summary>
>>>>>>> 446b9954
    private static bool IsSagaHandlerBase(Type? type)
    {
        return GetGenericBaseType(type, typeof(StartReactiveSagaHandler<>)) != null
               || GetGenericBaseType(type, typeof(ReactiveSagaHandler<>)) != null
               || GetGenericBaseType(type, typeof(StartCoordinatedSagaHandler<,,>)) != null
               || GetGenericBaseType(type, typeof(CoordinatedSagaHandler<,,>)) != null
               || GetGenericBaseType(type, typeof(ResponseSagaHandler<,>)) != null;
    }

    private static bool ImplementsAnySagaInterface(Type? type)
    {
        if (type == null)
            return false;

        return type.GetInterfaces().Any(i =>
            i.IsGenericType &&
            (i.GetGenericTypeDefinition() == typeof(ISagaHandler<>)
             || i.GetGenericTypeDefinition() == typeof(ISagaStartHandler<>)
             || i.GetGenericTypeDefinition() == typeof(ISagaHandler<,>)
             || i.GetGenericTypeDefinition() == typeof(ISagaStartHandler<,>)
             || i.GetGenericTypeDefinition() == typeof(ISagaCompensationHandler<>)
             || i.GetGenericTypeDefinition() == typeof(ISuccessResponseHandler<>)
             || i.GetGenericTypeDefinition() == typeof(IFailResponseHandler<>)));
    }

    private static Type? GetGenericBaseType(Type? type, Type genericBaseType)
    {
        while (type != null && type != typeof(object))
        {
            if (type.IsGenericType && type.GetGenericTypeDefinition() == genericBaseType)
                return type;
            type = type.BaseType;
        }

        return null;
    }

    private static IEnumerable<Type> GetMessageTypesFromHandler(Type handlerType)
    {
        var messageTypes = new HashSet<Type>();

        var interfaces = handlerType.GetInterfaces()
            .Where(i => i.IsGenericType &&
                        (i.GetGenericTypeDefinition() == typeof(ISagaHandler<>)
                         || i.GetGenericTypeDefinition() == typeof(ISagaStartHandler<>)
                         || i.GetGenericTypeDefinition() == typeof(ISagaHandler<,>)
                         || i.GetGenericTypeDefinition() == typeof(ISagaStartHandler<,>)
                         || i.GetGenericTypeDefinition() == typeof(ISagaCompensationHandler<>)
                         || i.GetGenericTypeDefinition() == typeof(ISuccessResponseHandler<>)
                         || i.GetGenericTypeDefinition() == typeof(IFailResponseHandler<>)));

        foreach (var iFace in interfaces)
        {
            var genericArgs = iFace.GetGenericArguments();
            foreach (var arg in genericArgs)
            {
                messageTypes.Add(arg);
            }
        }

        return messageTypes;
    }
}<|MERGE_RESOLUTION|>--- conflicted
+++ resolved
@@ -134,11 +134,6 @@
     {
         var appId = serviceCollection.Configuration!["ApplicationId"] ??
                     throw new InvalidOperationException("ApplicationId is not configured.");
-<<<<<<< HEAD
-
-        RegisterSagaHandler(serviceCollection.Services, handlerType);
-=======
->>>>>>> 446b9954
 
         if (handlerType is null)
             throw new ArgumentNullException(nameof(handlerType), "Handler type cannot be null.");
@@ -156,9 +151,6 @@
         return serviceCollection;
     }
 
-<<<<<<< HEAD
-    public static ILyciaServiceCollection AddSagas(this ILyciaServiceCollection serviceCollection, params Type?[] handlerTypes)
-=======
     /// <summary>
     /// Registers multiple Saga handler classes and their interfaces.
     /// </summary>
@@ -167,7 +159,6 @@
     /// <returns>The updated service collection.</returns>
     public static ILyciaServiceCollection AddSagas(this ILyciaServiceCollection serviceCollection,
         params Type?[] handlerTypes)
->>>>>>> 446b9954
     {
         var appId = serviceCollection.Configuration!["ApplicationId"] ??
                     throw new InvalidOperationException("ApplicationId is not configured.");
@@ -188,11 +179,14 @@
 
         return serviceCollection;
     }
-<<<<<<< HEAD
-=======
-
->>>>>>> 446b9954
-
+
+
+    /// <summary>
+    /// Scans the assembly from which this method is called and automatically registers all Saga handler types.
+    /// This is useful for registering all handlers in the current project or module without specifying marker types explicitly.
+    /// </summary>
+    /// <param name="serviceCollection">The DI service collection wrapper.</param>
+    /// <returns>The updated service collection.</returns>//GOP
     public static ILyciaServiceCollection AddSagasFromCurrentAssembly(this ILyciaServiceCollection serviceCollection)
     {
         var callingAssembly = Assembly.GetCallingAssembly();
@@ -235,131 +229,9 @@
 
         return serviceCollection;
     }
-
-<<<<<<< HEAD
-    private static void RegisterSagaHandler(IServiceCollection serviceCollection, Type? type)
-    {
-        if (type == null)
-            return;
-
-        var startReactiveBase = GetGenericBaseType(type, typeof(StartReactiveSagaHandler<>));
-        if (startReactiveBase != null)
-        {
-            var handlerInterfaces = type.GetInterfaces()
-                .Where(i =>
-                    i.IsGenericType && (
-                        i.GetGenericTypeDefinition() == typeof(ISagaStartHandler<>) ||
-                        i.GetGenericTypeDefinition() == typeof(ISagaCompensationHandler<>)
-                    )
-                )
-                .ToList();
-
-            foreach (var interfaceType in handlerInterfaces)
-            {
-                serviceCollection.TryAddScoped(interfaceType, type);
-            }
-
-            return;
-        }
-
-        var reactiveBase = GetGenericBaseType(type, typeof(ReactiveSagaHandler<>));
-        if (reactiveBase != null)
-        {
-            var handlerInterfaces = type.GetInterfaces()
-                .Where(i =>
-                    i.IsGenericType && (
-                        i.GetGenericTypeDefinition() == typeof(ISagaHandler<>) ||
-                        i.GetGenericTypeDefinition() == typeof(ISagaCompensationHandler<>)
-                    )
-                )
-                .ToList();
-
-            foreach (var interfaceType in handlerInterfaces)
-            {
-                serviceCollection.TryAddScoped(interfaceType, type);
-            }
-            return;
-        }
-
-        var startCoordinatedBase = GetGenericBaseType(type, typeof(StartCoordinatedSagaHandler<,,>));
-        if (startCoordinatedBase != null)
-        {
-            var handlerInterfaces = type.GetInterfaces()
-                .Where(i =>
-                    i.IsGenericType && (
-                        i.GetGenericTypeDefinition() == typeof(ISagaStartHandler<,>) ||
-                        i.GetGenericTypeDefinition() == typeof(ISuccessResponseHandler<>) ||
-                        i.GetGenericTypeDefinition() == typeof(IFailResponseHandler<>) ||
-                        i.GetGenericTypeDefinition() == typeof(ISagaCompensationHandler<>)
-                    )
-                )
-                .ToList();
-
-            foreach (var interfaceType in handlerInterfaces)
-            {
-                serviceCollection.TryAddScoped(interfaceType, type);
-            }
-
-            return;
-        }
-
-        var coordinatedBase = GetGenericBaseType(type, typeof(CoordinatedSagaHandler<,,>));
-        if (coordinatedBase != null)
-        {
-            var handlerInterfaces = type.GetInterfaces()
-                .Where(i =>
-                    i.IsGenericType && (
-                        i.GetGenericTypeDefinition() == typeof(ISagaHandler<,>) ||
-                        i.GetGenericTypeDefinition() == typeof(ISuccessResponseHandler<>) ||
-                        i.GetGenericTypeDefinition() == typeof(IFailResponseHandler<>) ||
-                        i.GetGenericTypeDefinition() == typeof(ISagaCompensationHandler<>)
-                    )
-                )
-                .ToList();
-
-            foreach (var interfaceType in handlerInterfaces)
-            {
-                serviceCollection.TryAddScoped(interfaceType, type);
-            }
-            return;
-        }
-
-        var responseBase = GetGenericBaseType(type, typeof(ResponseSagaHandler<,>));
-        if (responseBase != null)
-        {
-            var handlerInterfaces = type.GetInterfaces()
-                .Where(i =>
-                    i.IsGenericType && (
-                        i.GetGenericTypeDefinition() == typeof(ISuccessResponseHandler<>) ||
-                        i.GetGenericTypeDefinition() == typeof(IFailResponseHandler<>)
-                    )
-                )
-                .ToList();
-
-            foreach (var interfaceType in handlerInterfaces)
-                serviceCollection.TryAddScoped(interfaceType, type);
-
-            return;
-        }
-
-        var sagaInterfaces = GetSagaInterfaces(type);
-
-        if (sagaInterfaces.Count == 0) return;
-
-        foreach (var iFace in sagaInterfaces)
-        {
-            serviceCollection.TryAddScoped(iFace, type);
-        }
-    }
 #endif
-
-    // ------------- Shared helpers --------------
-
-    public static Dictionary<string, Type> DiscoverQueueTypeMap(string? applicationId, params Assembly[] assemblies)
-=======
     public static Dictionary<string, (Type MessageType, Type HandlerType)> DiscoverQueueTypeMap(string? applicationId,
-        params Assembly[] assemblies)
->>>>>>> 446b9954
+        params Assembly[] assemblies)//GOP
     {
         var handlerTypes = assemblies
             .SelectMany(a => a.GetTypes())
@@ -391,26 +263,9 @@
         return queueTypeMap;
     }
 
-<<<<<<< HEAD
-    private static List<Type> GetSagaInterfaces(Type type)
-    {
-        return type.GetInterfaces()
-            .Where(i => i.IsGenericType &&
-                        (i.GetGenericTypeDefinition() == typeof(ISagaHandler<>)
-                         || i.GetGenericTypeDefinition() == typeof(ISagaStartHandler<>)
-                         || i.GetGenericTypeDefinition() == typeof(ISagaHandler<,>)
-                         || i.GetGenericTypeDefinition() == typeof(ISagaStartHandler<,>)
-                         || i.GetGenericTypeDefinition() == typeof(ISagaCompensationHandler<>)
-                         || i.GetGenericTypeDefinition() == typeof(ISuccessResponseHandler<>)
-                         || i.GetGenericTypeDefinition() == typeof(IFailResponseHandler<>)))
-            .ToList();
-    }
-
-=======
     /// <summary>
     /// Checks if a type is based on a known SagaHandler base class.
     /// </summary>
->>>>>>> 446b9954
     private static bool IsSagaHandlerBase(Type? type)
     {
         return GetGenericBaseType(type, typeof(StartReactiveSagaHandler<>)) != null
@@ -473,4 +328,5 @@
 
         return messageTypes;
     }
+
 }