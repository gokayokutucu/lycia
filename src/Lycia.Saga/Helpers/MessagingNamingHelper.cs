--- conflicted
+++ resolved
@@ -44,11 +44,7 @@
     {
         if (string.IsNullOrWhiteSpace(applicationId))
             throw new ArgumentException("ApplicationId cannot be null or empty", nameof(applicationId));
-<<<<<<< HEAD
 #if NETSTANDARD2_0
-=======
-
->>>>>>> ad42dfe9
         if (handlerType is null)
             throw new ArgumentNullException(nameof(handlerType), "Handler type cannot be null");
 #else
