// Copyright 2023 Lycia Contributors
// Licensed under the Apache License, Version 2.0
// https://www.apache.org/licenses/LICENSE-2.0
namespace Lycia.Extensions.Configurations;

public class EventBusOptions
{
<<<<<<< HEAD
#if NETSTANDARD2_0
    public string ApplicationId { get; set; } = string.Empty;
    public TimeSpan MessageTTL { get; set; } = TimeSpan.FromSeconds(Constants.Ttl);
    //Dead Letter Queue (DLQ) TTL must be same or no longer than MessageTTL
    public TimeSpan DeadLetterQueueMessageTTL { get; set; } = TimeSpan.FromSeconds(Constants.Ttl);
#else
    public string? ApplicationId { get; init; }
    public TimeSpan? MessageTTL { get; init; } = TimeSpan.FromSeconds(Constants.Ttl);
    //Dead Letter Queue (DLQ) TTL must be same or no longer than MessageTTL
    public TimeSpan? DeadLetterQueueMessageTTL { get; init; } = TimeSpan.FromSeconds(Constants.Ttl);
#endif
=======
    public static string SectionName { get; set; } = "Lycia:EventBus";
    public string? ApplicationId { get; set; }
    public TimeSpan? MessageTTL { get; set; } = TimeSpan.FromSeconds(Constants.Ttl);
    //Dead Letter Queue (DLQ) TTL must be same or no longer than MessageTTL
    public TimeSpan? DeadLetterQueueMessageTTL { get; set; } = TimeSpan.FromSeconds(Constants.Ttl);
    public string? Provider { get; set; }
    public string? ConnectionString { get; set; }
>>>>>>> 9c320826
}<|MERGE_RESOLUTION|>--- conflicted
+++ resolved
@@ -5,19 +5,6 @@
 
 public class EventBusOptions
 {
-<<<<<<< HEAD
-#if NETSTANDARD2_0
-    public string ApplicationId { get; set; } = string.Empty;
-    public TimeSpan MessageTTL { get; set; } = TimeSpan.FromSeconds(Constants.Ttl);
-    //Dead Letter Queue (DLQ) TTL must be same or no longer than MessageTTL
-    public TimeSpan DeadLetterQueueMessageTTL { get; set; } = TimeSpan.FromSeconds(Constants.Ttl);
-#else
-    public string? ApplicationId { get; init; }
-    public TimeSpan? MessageTTL { get; init; } = TimeSpan.FromSeconds(Constants.Ttl);
-    //Dead Letter Queue (DLQ) TTL must be same or no longer than MessageTTL
-    public TimeSpan? DeadLetterQueueMessageTTL { get; init; } = TimeSpan.FromSeconds(Constants.Ttl);
-#endif
-=======
     public static string SectionName { get; set; } = "Lycia:EventBus";
     public string? ApplicationId { get; set; }
     public TimeSpan? MessageTTL { get; set; } = TimeSpan.FromSeconds(Constants.Ttl);
@@ -25,5 +12,4 @@
     public TimeSpan? DeadLetterQueueMessageTTL { get; set; } = TimeSpan.FromSeconds(Constants.Ttl);
     public string? Provider { get; set; }
     public string? ConnectionString { get; set; }
->>>>>>> 9c320826
 }