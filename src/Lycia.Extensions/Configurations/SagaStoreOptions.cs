--- conflicted
+++ resolved
@@ -2,17 +2,13 @@
 
 public class SagaStoreOptions
 {
-<<<<<<< HEAD
 #if NETSTANDARD2_0
-	public string ApplicationId { get; set; } = string.Empty;
-	public TimeSpan StepLogTtl { get; set; } = TimeSpan.FromSeconds(Constants.Ttl);
+    public string? ApplicationId { get; set; }
+    public TimeSpan? StepLogTtl { get; set; }= TimeSpan.FromSeconds(Constants.Ttl);
+    public int LogMaxRetryCount { get; set; } = 5;
 #else
     public string? ApplicationId { get; init; }
     public TimeSpan? StepLogTtl { get; init; } = TimeSpan.FromSeconds(Constants.Ttl);
+    public int LogMaxRetryCount { get; init; } = 5;
 #endif
-=======
-    public string? ApplicationId { get; set; }
-    public TimeSpan? StepLogTtl { get; set; }= TimeSpan.FromSeconds(Constants.Ttl);
-    public int LogMaxRetryCount { get; set; } = 5;
->>>>>>> a6627208
 }