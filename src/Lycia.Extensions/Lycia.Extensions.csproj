--- conflicted
+++ resolved
@@ -1,13 +1,5 @@
 ﻿<Project Sdk="Microsoft.NET.Sdk">
 
-<<<<<<< HEAD
-	<PropertyGroup>
-		<TargetFrameworks>netstandard2.0;net8.0;net9.0</TargetFrameworks>
-		<LangVersion>preview</LangVersion>
-		<ImplicitUsings>enable</ImplicitUsings>
-		<Nullable>enable</Nullable>
-		<GenerateReferenceAssembly>false</GenerateReferenceAssembly>
-=======
     <PropertyGroup>
         <TargetFrameworks>netstandard2.0;net8.0;net9.0</TargetFrameworks>
         <LangVersion>preview</LangVersion>
@@ -36,55 +28,8 @@
         <PackageTags>saga distributed-transaction workflow orchestration choreography idempotency retry timeout compensation middleware rabbitmq redis microservices event-driven</PackageTags>
     </PropertyGroup>
 
-    <ItemGroup>
-        <PackageReference Include="Apache.Avro" Version="1.12.0" />
-        <PackageReference Include="Nerdbank.GitVersioning" Version="3.*" PrivateAssets="all"/>
-        <PackageReference Include="Microsoft.CSharp" Version="4.7.0"/>
-        <PackageReference Include="Microsoft.Extensions.Configuration" Version="9.0.9"/>
-        <PackageReference Include="Microsoft.Extensions.Configuration.Binder" Version="9.0.9"/>
-        <PackageReference Include="Microsoft.Extensions.Diagnostics.HealthChecks" Version="9.0.9"/>
-        <PackageReference Include="Microsoft.Extensions.Logging" Version="9.0.9"/>
-        <PackageReference Include="Microsoft.Extensions.Options.ConfigurationExtensions" Version="9.0.9"/>
-        <PackageReference Include="Newtonsoft.Json" Version="13.0.3"/>
-        <PackageReference Include="Polly" Version="8.6.3"/>
-        <PackageReference Include="RabbitMQ.Client" Version="7.1.2"/>
-        <PackageReference Include="Serilog" Version="4.3.0"/>
-        <PackageReference Include="StackExchange.Redis" Version="2.8.37"/>
-    </ItemGroup>
-
-    <!-- Can stay for local build -->
-    <PropertyGroup>
-        <UsePackageRefForLyciaOnPack>false</UsePackageRefForLyciaOnPack>
-    </PropertyGroup>
-    
-    <ItemGroup Condition="'$(UsePackageRefForLyciaOnPack)' != 'true'">
-        <ProjectReference Include="..\Lycia\Lycia.csproj" />
-    </ItemGroup>
-
-    <ItemGroup Condition="'$(UsePackageRefForLyciaOnPack)' == 'true'">
-        <PackageReference Include="Lycia" Version="[1.17.0-beta, 1.18.0)" />
-        <ProjectReference Remove="..\Lycia\Lycia.csproj" />
-    </ItemGroup>
-    
-    <ItemGroup>
-        <!-- Only if required, but don't let it leak into the package order -->
-        <ProjectReference Include="..\Lycia.Infrastructure\Lycia.Infrastructure.csproj" PrivateAssets="All" />
-        <ProjectReference Include="..\Lycia.Messaging\Lycia.Messaging.csproj" PrivateAssets="All" />
-    </ItemGroup>
-
-  <!-- Remove Infrastructure ProjectReference when packing -->
-    <Target Name="RemoveInfraProjectRefForPack" BeforeTargets="PrepareForPack">
-        <ItemGroup>
-            <ProjectReference Remove="..\Lycia.Infrastructure\Lycia.Infrastructure.csproj" />
-            <ProjectReference Remove="..\Lycia.Messaging\Lycia.Messaging.csproj" />
-        </ItemGroup>
-    </Target>
-
-    <ItemGroup>
-        <Folder Include="Retry\"/>
-    </ItemGroup>
->>>>>>> 60ccf69b
-
+	<!--<PropertyGroup>
+		<GenerateReferenceAssembly>false</GenerateReferenceAssembly>
 		<GeneratePackageOnBuild>true</GeneratePackageOnBuild>
 		<PackageId>Lycia.Extensions</PackageId>
 		<Version>1.0.0</Version>
@@ -93,23 +38,14 @@
 		<Description>Internal messaging extensions library for PeopleCert projects</Description>
 		<PackageTags>messaging internal</PackageTags>
 		<RepositoryUrl>https://github.com/gokayokutucu/lycia.git</RepositoryUrl>
-	</PropertyGroup>
+	</PropertyGroup>-->
 
-	<Target Name="PublishNupkgToShare" AfterTargets="Pack">
+	<!--<Target Name="PublishNupkgToShare" AfterTargets="Pack">
 		<ItemGroup>
 			<_Nupkg Include="$(PackageOutputPath)\$(PackageId).$(Version).nupkg" />
 		</ItemGroup>
 		<Copy SourceFiles="@(_Nupkg)" DestinationFolder="\\if-srv-nas\R&amp;D_Files\PASSPORT\gkuvandik\nuget-packages" SkipUnchangedFiles="true" Condition="Exists('%(Identity)')" />
-	</Target>
-
-	<ItemGroup>
-		<Folder Include="Retry\" />
-	</ItemGroup>
-	<ItemGroup>
-		<ProjectReference Include="..\Lycia.Infrastructure\Lycia.Infrastructure.csproj" />
-		<ProjectReference Include="..\Lycia.Saga\Lycia.Saga.csproj" />
-	</ItemGroup>
-
+	</Target>-->
 
 	<!-- netstandard2.0 -->
 	<ItemGroup Condition="'$(TargetFramework)' == 'netstandard2.0'">
@@ -167,4 +103,37 @@
 		<PackageReference Include="Polly" Version="8.6.3" />
 		<PackageReference Include="Serilog" Version="4.3.0" />
 	</ItemGroup>
+
+    <!-- Can stay for local build -->
+    <PropertyGroup>
+        <UsePackageRefForLyciaOnPack>false</UsePackageRefForLyciaOnPack>
+    </PropertyGroup>
+    
+    <ItemGroup Condition="'$(UsePackageRefForLyciaOnPack)' != 'true'">
+        <ProjectReference Include="..\Lycia\Lycia.csproj" />
+    </ItemGroup>
+
+    <ItemGroup Condition="'$(UsePackageRefForLyciaOnPack)' == 'true'">
+        <PackageReference Include="Lycia" Version="[1.17.0-beta, 1.18.0)" />
+        <ProjectReference Remove="..\Lycia\Lycia.csproj" />
+    </ItemGroup>
+    
+    <ItemGroup>
+        <!-- Only if required, but don't let it leak into the package order -->
+        <ProjectReference Include="..\Lycia.Infrastructure\Lycia.Infrastructure.csproj" PrivateAssets="All" />
+        <ProjectReference Include="..\Lycia.Messaging\Lycia.Messaging.csproj" PrivateAssets="All" />
+    </ItemGroup>
+
+  <!-- Remove Infrastructure ProjectReference when packing -->
+    <Target Name="RemoveInfraProjectRefForPack" BeforeTargets="PrepareForPack">
+        <ItemGroup>
+            <ProjectReference Remove="..\Lycia.Infrastructure\Lycia.Infrastructure.csproj" />
+            <ProjectReference Remove="..\Lycia.Messaging\Lycia.Messaging.csproj" />
+        </ItemGroup>
+    </Target>
+
+    <ItemGroup>
+        <Folder Include="Retry\"/>
+    </ItemGroup>
+
 </Project>