﻿using System.Reflection;
using Lycia.Extensions.Configurations;
using Lycia.Extensions.Eventing;
using Lycia.Extensions.Listener;
using Lycia.Extensions.Stores;
using Lycia.Infrastructure.Compensating;
using Lycia.Infrastructure.Dispatching;
using Lycia.Infrastructure.Eventing;
using Lycia.Infrastructure.Stores;
using Lycia.Saga.Abstractions;
using Lycia.Saga.Common;
using Lycia.Saga.Configurations;
using Lycia.Saga.Extensions;
using StackExchange.Redis;
using Microsoft.Extensions.Logging;
using Lycia.Saga.Configurations;

#if NETSTANDARD2_0
using Autofac;
#else
using Microsoft.Extensions.Configuration;
using Microsoft.Extensions.DependencyInjection;
using Microsoft.Extensions.DependencyInjection.Extensions;
#endif

namespace Lycia.Extensions;

public static class LyciaRegistrationExtension
{
#if NETSTANDARD2_0
    public static ILyciaContainerBuilder AddLycia(this ContainerBuilder builder, System.Configuration.Configuration? configuration = null, Type? sagaType = null)
    {
        if(configuration is null) return new LyciaContainerBuilder(builder, null);

        var eventBusProvider = configuration?.AppSettings.Settings["Lycia:EventBus:Provider"]?.Value ?? "RabbitMQ";
        var eventStoreProvider = configuration?.AppSettings.Settings["Lycia:EventStore:Provider"]?.Value ?? "Redis";

        var appId = configuration?.AppSettings.Settings["ApplicationId"]?.Value
                    ?? throw new InvalidOperationException("ApplicationId is not configured.");

        var ttlSeconds = int.TryParse(configuration?.AppSettings.Settings["Lycia:CommonTTL"]?.Value, out var parsedTtl) && parsedTtl > 0
            ? parsedTtl
            : Constants.Ttl;

        var logMaxRetryCount = int.TryParse(configuration?.AppSettings.Settings["Lycia:EventStore:LogMaxRetryCount"]?.Value, out var parsedLogRetryMaxCount) && parsedLogRetryMaxCount > 0
            ? parsedLogRetryMaxCount
            : Constants.LogMaxRetryCount;

        builder.RegisterType<DefaultSagaIdGenerator>().As<ISagaIdGenerator>().InstancePerLifetimeScope();
        builder.RegisterType<SagaDispatcher>().As<ISagaDispatcher>().InstancePerLifetimeScope();
        builder.RegisterType<SagaCompensationCoordinator>().As<ISagaCompensationCoordinator>().InstancePerLifetimeScope();

        if (eventStoreProvider == "Redis")
        {
            var conn = configuration?.AppSettings.Settings["Lycia:EventStore:ConnectionString"]?.Value
                       ?? throw new InvalidOperationException("Lycia:EventStore:ConnectionString is not configured.");
            builder.RegisterInstance(ConnectionMultiplexer.Connect(conn)).As<IConnectionMultiplexer>().SingleInstance();
            builder.Register(ctx => ctx.Resolve<IConnectionMultiplexer>().GetDatabase()).As<IDatabase>().InstancePerLifetimeScope();
        }

        var queueTypeMap = SagaHandlerRegistrationExtensions.DiscoverQueueTypeMap(appId, sagaType?.Assembly ?? Assembly.GetCallingAssembly());

        if (eventBusProvider == "RabbitMQ")
        {
            builder.Register(ctx =>
            {
                var conn = configuration?.AppSettings.Settings["Lycia:EventBus:ConnectionString"]?.Value
                           ?? throw new InvalidOperationException("Lycia:EventBus:ConnectionString is not configured.");
                // Logger implementation? (Autofac ile resolve edeceğin logger ekle!)
                var logger = ctx.ResolveOptional<ILogger<RabbitMqEventBus>>();

                var eventBusOptions = new EventBusOptions
                {
                    ApplicationId = appId,
                    MessageTTL = TimeSpan.FromSeconds(ttlSeconds)
                };
                return RabbitMqEventBus.CreateAsync(conn, logger, queueTypeMap, eventBusOptions).GetAwaiter().GetResult();
            }).As<IEventBus>().SingleInstance();

            builder.RegisterGeneric(typeof(Logger<>)).As(typeof(ILogger<>)).SingleInstance();
            builder.RegisterType<RabbitMqListenerWorker>().AsSelf().SingleInstance().AutoActivate();
        }

        if (eventStoreProvider == "Redis")
        {
            builder.Register(ctx =>
            {
                var redisDb = ctx.Resolve<IDatabase>();
                var eventBus = ctx.Resolve<IEventBus>();
                var sagaIdGen = ctx.Resolve<ISagaIdGenerator>();
                var sagaCompensationCoordinator = ctx.Resolve<ISagaCompensationCoordinator>();

                var options = new SagaStoreOptions
                {
                    ApplicationId = appId,
                    StepLogTtl = TimeSpan.FromSeconds(ttlSeconds),
                    LogMaxRetryCount = logMaxRetryCount,
                };
                return new RedisSagaStore(redisDb, eventBus, sagaIdGen, sagaCompensationCoordinator, options);
            }).As<ISagaStore>().InstancePerLifetimeScope();
        }
        return new LyciaContainerBuilder(builder, configuration);
    }
    public static ILyciaContainerBuilder AddLycia(this ContainerBuilder builder, LyciaOptions options = null, Type sagaType = null)
    {
        var eventBusProvider = options?.EventBusProvider ?? "RabbitMQ";
        var eventStoreProvider = options?.EventStoreProvider ?? "Redis";
        var appId = options?.ApplicationId ?? throw new InvalidOperationException("ApplicationId is not configured.");
        var ttlSeconds = options?.CommonTtlSeconds > 0 ? options.CommonTtlSeconds : Constants.Ttl;
        var logMaxRetryCount = options?.LogMaxRetryCount > 0 ? options.LogMaxRetryCount : Constants.LogMaxRetryCount;

        builder.RegisterType<DefaultSagaIdGenerator>().As<ISagaIdGenerator>().InstancePerLifetimeScope();
        builder.RegisterType<SagaDispatcher>().As<ISagaDispatcher>().InstancePerLifetimeScope();
        builder.RegisterType<SagaCompensationCoordinator>().As<ISagaCompensationCoordinator>().InstancePerLifetimeScope();

        if (eventStoreProvider == "Redis")
        {
            var conn = options?.EventStoreConnectionString ?? throw new InvalidOperationException("Lycia:EventStore:ConnectionString is not configured.");
            builder.RegisterInstance(ConnectionMultiplexer.Connect(conn)).As<IConnectionMultiplexer>().SingleInstance();
            builder.Register(ctx => ctx.Resolve<IConnectionMultiplexer>().GetDatabase()).As<IDatabase>().InstancePerLifetimeScope();
        }

        var queueTypeMap = SagaHandlerRegistrationExtensions.DiscoverQueueTypeMap(appId, sagaType?.Assembly ?? Assembly.GetCallingAssembly());

        if (eventBusProvider == "RabbitMQ")
        {
            builder.Register(ctx =>
            {
                var conn = options?.EventBusConnectionString ?? throw new InvalidOperationException("Lycia:EventBus:ConnectionString is not configured.");
                // Logger implementation? (Autofac ile resolve edeceğin logger ekle!)
                var logger = ctx.ResolveOptional<ILogger<RabbitMqEventBus>>();
                var eventBusOptions = new EventBusOptions
                {
                    ApplicationId = appId,
                    MessageTTL = TimeSpan.FromSeconds(ttlSeconds)
                };
                return RabbitMqEventBus.CreateAsync(conn, logger, queueTypeMap, eventBusOptions).GetAwaiter().GetResult();
            }).As<IEventBus>().SingleInstance();

            builder.RegisterGeneric(typeof(Logger<>)).As(typeof(ILogger<>)).SingleInstance();
            builder.RegisterType<RabbitMqListenerWorker>().AsSelf().SingleInstance().AutoActivate();
        }

        if (eventStoreProvider == "Redis")
        {
            builder.Register(ctx =>
            {
                var redisDb = ctx.Resolve<IDatabase>();
                var eventBus = ctx.Resolve<IEventBus>();
                var sagaIdGen = ctx.Resolve<ISagaIdGenerator>();
                var sagaCompensationCoordinator = ctx.Resolve<ISagaCompensationCoordinator>();

                var options = new SagaStoreOptions
                {
                    ApplicationId = appId,
                    StepLogTtl = TimeSpan.FromSeconds(ttlSeconds),
                    LogMaxRetryCount = logMaxRetryCount,
                };
                return new RedisSagaStore(redisDb, eventBus, sagaIdGen, sagaCompensationCoordinator, options);
            }).As<ISagaStore>().InstancePerLifetimeScope();
        }
        return new LyciaContainerBuilder(builder, options!);
    }

    public static ILyciaContainerBuilder AddLyciaInMemory(this ContainerBuilder builder)
    {
        builder.RegisterType<DefaultSagaIdGenerator>().As<ISagaIdGenerator>().InstancePerLifetimeScope();
        builder.RegisterType<SagaDispatcher>().As<ISagaDispatcher>().InstancePerLifetimeScope();
        builder.RegisterType<SagaCompensationCoordinator>().As<ISagaCompensationCoordinator>().InstancePerLifetimeScope();
        builder.RegisterType<InMemorySagaStore>().As<ISagaStore>().InstancePerLifetimeScope();
        builder.RegisterType<InMemoryEventBus>().As<IEventBus>().InstancePerLifetimeScope();

        return new LyciaContainerBuilder(builder);
    }
#else
    public static ILyciaServiceCollection AddLycia(this IServiceCollection services, IConfiguration? configuration = null, Type? sagaType = null)
    {
        if (configuration is null) return new LyciaServiceCollection(services, null);

        var eventBusProvider = configuration["Lycia:EventBus:Provider"] ?? "RabbitMQ";
        var eventStoreProvider = configuration["Lycia:EventStore:Provider"] ?? "Redis";
        // ApplicationId resolution: config["ApplicationId"]
        var appId = configuration["ApplicationId"] ??
                    throw new InvalidOperationException("ApplicationId is not configured.");
        // TTL resolution: use Lycia:CommonTTL
        var ttlSeconds = int.TryParse(configuration["Lycia:CommonTTL"], out var parsedTtl) && parsedTtl > 0
            ? parsedTtl
            : Constants.Ttl;

        var logMaxRetryCount = int.TryParse(configuration["Lycia:EventStore:LogMaxRetryCount"], out var parsedLogRetryMaxCount) && parsedLogRetryMaxCount > 0
            ? parsedLogRetryMaxCount
            : Constants.LogMaxRetryCount;
<<<<<<< HEAD

=======
        
        services.Configure<SagaOptions>(configuration.GetSection(SagaOptions.Saga));
        
>>>>>>> a8bd762d
        // Production default registration for ISagaIdGenerator
        services.TryAddScoped<ISagaIdGenerator, DefaultSagaIdGenerator>();
        // Production default registration for ISagaDispatcher
        services.TryAddScoped<ISagaDispatcher, SagaDispatcher>();
        // Production default registration for ISagaCompensationCoordinator
        services.TryAddScoped<ISagaCompensationCoordinator, SagaCompensationCoordinator>();

        // Add Redis connection (if Provider is Redis)
        if (eventStoreProvider == "Redis")
        {
            var conn = configuration["Lycia:EventStore:ConnectionString"]
                       ?? throw new InvalidOperationException("Lycia:EventStore:ConnectionString is not configured.");
            services.AddSingleton<IConnectionMultiplexer>(ConnectionMultiplexer.Connect(conn));
            services.AddScoped<IDatabase>(provider => provider.GetRequiredService<IConnectionMultiplexer>().GetDatabase());
        }

        var queueTypeMap =
            SagaHandlerRegistrationExtensions.DiscoverQueueTypeMap(appId, sagaType?.Assembly ?? Assembly.GetCallingAssembly());

        // Configure and add RabbitMqEventBus (if Provider is RabbitMQ)
        if (eventBusProvider == "RabbitMQ")
        {
            services.AddSingleton<IEventBus>(provider =>
            {

                var conn = configuration["Lycia:EventBus:ConnectionString"] ?? throw new InvalidOperationException("Lycia:EventBus:ConnectionString is not configured.");

                var logger = provider.GetRequiredService<ILogger<RabbitMqEventBus>>();

                var eventBusOptions = new EventBusOptions
                {
                    ApplicationId = appId,
                    MessageTTL = TimeSpan.FromSeconds(ttlSeconds)
                };
                return RabbitMqEventBus.CreateAsync(conn, logger, queueTypeMap, eventBusOptions).GetAwaiter().GetResult();
            });

            services.AddHostedService<RabbitMqListener>();

        }

        // Configure and add RedisSagaStore
        if (eventStoreProvider == "Redis")
        {
            services.AddScoped<ISagaStore, RedisSagaStore>(provider =>
            {
                var redisDb = provider.GetRequiredService<IDatabase>();
                var eventBus = provider.GetRequiredService<IEventBus>();
                var sagaIdGen = provider.GetRequiredService<ISagaIdGenerator>();
                var sagaCompensationCoordinator = provider.GetRequiredService<ISagaCompensationCoordinator>();

                var options = new SagaStoreOptions
                {
                    ApplicationId = appId,
                    StepLogTtl = TimeSpan.FromSeconds(ttlSeconds),
                    LogMaxRetryCount = logMaxRetryCount,
                };
                return new RedisSagaStore(redisDb, eventBus, sagaIdGen, sagaCompensationCoordinator, options);
            });
        }

        return new LyciaServiceCollection(services, configuration);
    }

    public static ILyciaServiceCollection AddLyciaInMemory(this IServiceCollection services, IConfiguration? configuration = null)
    {
        services.TryAddSingleton(new SagaOptions());
        
        services.TryAddScoped<ISagaIdGenerator, DefaultSagaIdGenerator>();
        services.TryAddScoped<ISagaDispatcher, SagaDispatcher>();
        services.TryAddScoped<ISagaCompensationCoordinator, SagaCompensationCoordinator>();
        services.TryAddScoped<ISagaStore, InMemorySagaStore>();
        services.TryAddScoped<IEventBus, InMemoryEventBus>();
        
        return new LyciaServiceCollection(services, configuration);
    }
#endif
}<|MERGE_RESOLUTION|>--- conflicted
+++ resolved
@@ -190,13 +190,9 @@
         var logMaxRetryCount = int.TryParse(configuration["Lycia:EventStore:LogMaxRetryCount"], out var parsedLogRetryMaxCount) && parsedLogRetryMaxCount > 0
             ? parsedLogRetryMaxCount
             : Constants.LogMaxRetryCount;
-<<<<<<< HEAD
-
-=======
-        
-        services.Configure<SagaOptions>(configuration.GetSection(SagaOptions.Saga));
-        
->>>>>>> a8bd762d
+        
+        services.Configure<SagaOptions>(configuration.GetSection(SagaOptions.Saga));//GOP
+        
         // Production default registration for ISagaIdGenerator
         services.TryAddScoped<ISagaIdGenerator, DefaultSagaIdGenerator>();
         // Production default registration for ISagaDispatcher
