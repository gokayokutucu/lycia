--- conflicted
+++ resolved
@@ -1,15 +1,12 @@
-<<<<<<< HEAD
-﻿using System.Reflection;
-=======
-// Copyright 2023 Lycia Contributors
+﻿// Copyright 2023 Lycia Contributors
 // Licensed under the Apache License, Version 2.0
 // https://www.apache.org/licenses/LICENSE-2.0
+#if NET8_0_OR_GREATER
 using System.Reflection;
 using Lycia.Messaging;
 using Lycia.Saga.Handlers;
 using Lycia.Saga.Handlers.Abstractions;
 using Lycia.Saga.Helpers;
->>>>>>> 9c320826
 using Lycia.Extensions.Configurations;
 using Lycia.Extensions.Eventing;
 using Lycia.Extensions.Listener;
@@ -25,19 +22,6 @@
 using Lycia.Saga.Common;
 using Lycia.Saga.Configurations;
 using Lycia.Saga.Extensions;
-<<<<<<< HEAD
-using StackExchange.Redis;
-using Microsoft.Extensions.Logging;
-using Lycia.Saga.Configurations;
-
-#if NETSTANDARD2_0
-using Autofac;
-#else
-using Microsoft.Extensions.Configuration;
-using Microsoft.Extensions.DependencyInjection;
-using Microsoft.Extensions.DependencyInjection.Extensions;
-#endif
-=======
 using Lycia.Saga.Middleware;
 using Microsoft.Extensions.Configuration;
 using Microsoft.Extensions.DependencyInjection;
@@ -47,177 +31,9 @@
 using Polly.Retry;
 using StackExchange.Redis;
 using IRetryPolicy = Lycia.Infrastructure.Retry.IRetryPolicy;
->>>>>>> 9c320826
 
 namespace Lycia.Extensions
 {
-<<<<<<< HEAD
-#if NETSTANDARD2_0
-    public static ILyciaContainerBuilder AddLycia(this ContainerBuilder builder, System.Configuration.Configuration? configuration = null, Type? sagaType = null)
-    {
-        if(configuration is null) return new LyciaContainerBuilder(builder, null);
-
-        var eventBusProvider = configuration?.AppSettings.Settings["Lycia:EventBus:Provider"]?.Value ?? "RabbitMQ";
-        var eventStoreProvider = configuration?.AppSettings.Settings["Lycia:EventStore:Provider"]?.Value ?? "Redis";
-
-        var appId = configuration?.AppSettings.Settings["ApplicationId"]?.Value
-                    ?? throw new InvalidOperationException("ApplicationId is not configured.");
-
-        var ttlSeconds = int.TryParse(configuration?.AppSettings.Settings["Lycia:CommonTTL"]?.Value, out var parsedTtl) && parsedTtl > 0
-            ? parsedTtl
-            : Constants.Ttl;
-
-        var logMaxRetryCount = int.TryParse(configuration?.AppSettings.Settings["Lycia:EventStore:LogMaxRetryCount"]?.Value, out var parsedLogRetryMaxCount) && parsedLogRetryMaxCount > 0
-            ? parsedLogRetryMaxCount
-            : Constants.LogMaxRetryCount;
-
-        builder.RegisterType<DefaultSagaIdGenerator>().As<ISagaIdGenerator>().InstancePerLifetimeScope();
-        builder.RegisterType<SagaDispatcher>().As<ISagaDispatcher>().InstancePerLifetimeScope();
-        builder.RegisterType<SagaCompensationCoordinator>().As<ISagaCompensationCoordinator>().InstancePerLifetimeScope();
-
-        if (eventStoreProvider == "Redis")
-        {
-            var conn = configuration?.AppSettings.Settings["Lycia:EventStore:ConnectionString"]?.Value
-                       ?? throw new InvalidOperationException("Lycia:EventStore:ConnectionString is not configured.");
-            builder.RegisterInstance(ConnectionMultiplexer.Connect(conn)).As<IConnectionMultiplexer>().SingleInstance();
-            builder.Register(ctx => ctx.Resolve<IConnectionMultiplexer>().GetDatabase()).As<IDatabase>().InstancePerLifetimeScope();
-        }
-
-        var queueTypeMap = SagaHandlerRegistrationExtensions.DiscoverQueueTypeMap(appId, sagaType?.Assembly ?? Assembly.GetCallingAssembly());
-
-        if (eventBusProvider == "RabbitMQ")
-        {
-            builder.Register(ctx =>
-            {
-                var conn = configuration?.AppSettings.Settings["Lycia:EventBus:ConnectionString"]?.Value
-                           ?? throw new InvalidOperationException("Lycia:EventBus:ConnectionString is not configured.");
-                // Logger implementation? (Autofac ile resolve edeceğin logger ekle!)
-                var logger = ctx.ResolveOptional<ILogger<RabbitMqEventBus>>();
-
-                var eventBusOptions = new EventBusOptions
-                {
-                    ApplicationId = appId,
-                    MessageTTL = TimeSpan.FromSeconds(ttlSeconds)
-                };
-                return RabbitMqEventBus.CreateAsync(conn, logger, queueTypeMap, eventBusOptions).GetAwaiter().GetResult();
-            }).As<IEventBus>().SingleInstance();
-
-            builder.RegisterGeneric(typeof(Logger<>)).As(typeof(ILogger<>)).SingleInstance();
-            builder.RegisterType<RabbitMqListenerWorker>().AsSelf().SingleInstance().AutoActivate();
-        }
-
-        if (eventStoreProvider == "Redis")
-        {
-            builder.Register(ctx =>
-            {
-                var redisDb = ctx.Resolve<IDatabase>();
-                var eventBus = ctx.Resolve<IEventBus>();
-                var sagaIdGen = ctx.Resolve<ISagaIdGenerator>();
-                var sagaCompensationCoordinator = ctx.Resolve<ISagaCompensationCoordinator>();
-
-                var options = new SagaStoreOptions
-                {
-                    ApplicationId = appId,
-                    StepLogTtl = TimeSpan.FromSeconds(ttlSeconds),
-                    LogMaxRetryCount = logMaxRetryCount,
-                };
-                return new RedisSagaStore(redisDb, eventBus, sagaIdGen, sagaCompensationCoordinator, options);
-            }).As<ISagaStore>().InstancePerLifetimeScope();
-        }
-        return new LyciaContainerBuilder(builder, configuration);
-    }
-    public static ILyciaContainerBuilder AddLycia(this ContainerBuilder builder, LyciaOptions options = null, Type sagaType = null)
-    {
-        var eventBusProvider = options?.EventBusProvider ?? "RabbitMQ";
-        var eventStoreProvider = options?.EventStoreProvider ?? "Redis";
-        var appId = options?.ApplicationId ?? throw new InvalidOperationException("ApplicationId is not configured.");
-        var ttlSeconds = options?.CommonTtlSeconds > 0 ? options.CommonTtlSeconds : Constants.Ttl;
-        var logMaxRetryCount = options?.LogMaxRetryCount > 0 ? options.LogMaxRetryCount : Constants.LogMaxRetryCount;
-
-        builder.RegisterType<DefaultSagaIdGenerator>().As<ISagaIdGenerator>().InstancePerLifetimeScope();
-        builder.RegisterType<SagaDispatcher>().As<ISagaDispatcher>().InstancePerLifetimeScope();
-        builder.RegisterType<SagaCompensationCoordinator>().As<ISagaCompensationCoordinator>().InstancePerLifetimeScope();
-
-        if (eventStoreProvider == "Redis")
-        {
-            var conn = options?.EventStoreConnectionString ?? throw new InvalidOperationException("Lycia:EventStore:ConnectionString is not configured.");
-            builder.RegisterInstance(ConnectionMultiplexer.Connect(conn)).As<IConnectionMultiplexer>().SingleInstance();
-            builder.Register(ctx => ctx.Resolve<IConnectionMultiplexer>().GetDatabase()).As<IDatabase>().InstancePerLifetimeScope();
-        }
-
-        var queueTypeMap = SagaHandlerRegistrationExtensions.DiscoverQueueTypeMap(appId, sagaType?.Assembly ?? Assembly.GetCallingAssembly());
-
-        if (eventBusProvider == "RabbitMQ")
-        {
-            builder.Register(ctx =>
-            {
-                var conn = options?.EventBusConnectionString ?? throw new InvalidOperationException("Lycia:EventBus:ConnectionString is not configured.");
-                // Logger implementation? (Autofac ile resolve edeceğin logger ekle!)
-                var logger = ctx.ResolveOptional<ILogger<RabbitMqEventBus>>();
-                var eventBusOptions = new EventBusOptions
-                {
-                    ApplicationId = appId,
-                    MessageTTL = TimeSpan.FromSeconds(ttlSeconds)
-                };
-                return RabbitMqEventBus.CreateAsync(conn, logger, queueTypeMap, eventBusOptions).GetAwaiter().GetResult();
-            }).As<IEventBus>().SingleInstance();
-
-            builder.RegisterGeneric(typeof(Logger<>)).As(typeof(ILogger<>)).SingleInstance();
-            builder.RegisterType<RabbitMqListenerWorker>().AsSelf().SingleInstance().AutoActivate();
-        }
-
-        if (eventStoreProvider == "Redis")
-        {
-            builder.Register(ctx =>
-            {
-                var redisDb = ctx.Resolve<IDatabase>();
-                var eventBus = ctx.Resolve<IEventBus>();
-                var sagaIdGen = ctx.Resolve<ISagaIdGenerator>();
-                var sagaCompensationCoordinator = ctx.Resolve<ISagaCompensationCoordinator>();
-
-                var options = new SagaStoreOptions
-                {
-                    ApplicationId = appId,
-                    StepLogTtl = TimeSpan.FromSeconds(ttlSeconds),
-                    LogMaxRetryCount = logMaxRetryCount,
-                };
-                return new RedisSagaStore(redisDb, eventBus, sagaIdGen, sagaCompensationCoordinator, options);
-            }).As<ISagaStore>().InstancePerLifetimeScope();
-        }
-        return new LyciaContainerBuilder(builder, options!);
-    }
-
-    public static ILyciaContainerBuilder AddLyciaInMemory(this ContainerBuilder builder)
-    {
-        builder.RegisterType<DefaultSagaIdGenerator>().As<ISagaIdGenerator>().InstancePerLifetimeScope();
-        builder.RegisterType<SagaDispatcher>().As<ISagaDispatcher>().InstancePerLifetimeScope();
-        builder.RegisterType<SagaCompensationCoordinator>().As<ISagaCompensationCoordinator>().InstancePerLifetimeScope();
-        builder.RegisterType<InMemorySagaStore>().As<ISagaStore>().InstancePerLifetimeScope();
-        builder.RegisterType<InMemoryEventBus>().As<IEventBus>().InstancePerLifetimeScope();
-
-        return new LyciaContainerBuilder(builder);
-    }
-#else
-    public static ILyciaServiceCollection AddLycia(this IServiceCollection services, IConfiguration? configuration = null, Type? sagaType = null)
-    {
-        if (configuration is null) return new LyciaServiceCollection(services, null);
-
-        var eventBusProvider = configuration["Lycia:EventBus:Provider"] ?? "RabbitMQ";
-        var eventStoreProvider = configuration["Lycia:EventStore:Provider"] ?? "Redis";
-        // ApplicationId resolution: config["ApplicationId"]
-        var appId = configuration["ApplicationId"] ??
-                    throw new InvalidOperationException("ApplicationId is not configured.");
-        // TTL resolution: use Lycia:CommonTTL
-        var ttlSeconds = int.TryParse(configuration["Lycia:CommonTTL"], out var parsedTtl) && parsedTtl > 0
-            ? parsedTtl
-            : Constants.Ttl;
-
-        var logMaxRetryCount = int.TryParse(configuration["Lycia:EventStore:LogMaxRetryCount"], out var parsedLogRetryMaxCount) && parsedLogRetryMaxCount > 0
-            ? parsedLogRetryMaxCount
-            : Constants.LogMaxRetryCount;
-        
-        services.Configure<SagaOptions>(configuration.GetSection(SagaOptions.Saga));//GOP
-=======
     /// <summary>
     /// Registration entrypoints + fluent builder for Lycia.
     /// Consumers call services.AddLycia(configuration)
@@ -238,7 +54,7 @@
             services.AddLogging();
             var rootAppId = configuration["ApplicationId"];
             var commonTtlSeconds = configuration.GetValue<int?>("Lycia:CommonTTL");
-            
+
             // --- Redis connection (only if EventStore provider is Redis) ---
             var storeSection = configuration.GetSection(SagaStoreOptions.SectionName);
 
@@ -281,7 +97,7 @@
             services
                 .AddOptions<SagaOptions>()
                 .Bind(configuration.GetSection("Lycia:Saga"))
-                .PostConfigure(o => { o.DefaultIdempotency ??= true; });
+                .PostConfigure(o => { o.DefaultIdempotency = true; });
 
             // 2) Common/core services (can be overridden later via builder)
             services.TryAddScoped<ISagaIdGenerator, DefaultSagaIdGenerator>();
@@ -309,7 +125,7 @@
                     throw new InvalidOperationException($"Unsupported EventBus provider '{ebOptions.Provider}'. " +
                                                         "Override with LyciaBuilder.UseEventBus<T>() to supply a custom bus.");
                 }
-                
+
                 if (string.IsNullOrWhiteSpace(ebOptions.ConnectionString))
                     throw new InvalidOperationException("Lycia:EventBus:ConnectionString is required.");
 
@@ -349,7 +165,7 @@
 
             return new LyciaBuilder(services, configuration);
         }
-        
+
         /// <summary>
         /// Adds Lycia and allows inline configuration of LyciaBuilder. 
         /// All Configure* methods are only valid inside this action.
@@ -439,7 +255,7 @@
                 .AddOptions<SagaOptions>()
                 .Configure(o =>
                 {
-                    o.DefaultIdempotency ??= true;
+                    o.DefaultIdempotency = true;
                 });
 
             // Core services
@@ -490,22 +306,14 @@
             _configuration = configuration;
             _appIdCache = _configuration["ApplicationId"] ?? throw new InvalidOperationException("ApplicationId is not configured.");
         }
->>>>>>> 9c320826
-        
+
         internal void SetInlineConfigure(bool enabled) => _inlineConfigureGate = enabled;
 
         private void EnsureInlineConfigure(string method)
         {
-<<<<<<< HEAD
-            var conn = configuration["Lycia:EventStore:ConnectionString"]
-                       ?? throw new InvalidOperationException("Lycia:EventStore:ConnectionString is not configured.");
-            services.AddSingleton<IConnectionMultiplexer>(ConnectionMultiplexer.Connect(conn));
-            services.AddScoped<IDatabase>(provider => provider.GetRequiredService<IConnectionMultiplexer>().GetDatabase());
-=======
             if (!_inlineConfigureGate)
                 throw new InvalidOperationException(
                     $"{method} can only be called inside AddLycia(o => {{ ... }}, configuration) block.");
->>>>>>> 9c320826
         }
 
         // ---------------------------
@@ -562,16 +370,9 @@
             //  - IRetrySagaMiddleware   slot (default: RetryMiddleware)
             var slotMap = new Dictionary<Type, Type>
             {
-<<<<<<< HEAD
-
-                var conn = configuration["Lycia:EventBus:ConnectionString"] ?? throw new InvalidOperationException("Lycia:EventBus:ConnectionString is not configured.");
-
-                var logger = provider.GetRequiredService<ILogger<RabbitMqEventBus>>();
-=======
                 { typeof(ILoggingSagaMiddleware), typeof(LoggingMiddleware) },
                 { typeof(IRetrySagaMiddleware),   typeof(RetryMiddleware)   }
             };
->>>>>>> 9c320826
 
             // Extra middlewares which only implement ISagaMiddleware (no known slot)
             var extras = new List<Type>();
@@ -582,16 +383,6 @@
 
                 if (typeof(ILoggingSagaMiddleware).IsAssignableFrom(t))
                 {
-<<<<<<< HEAD
-                    ApplicationId = appId,
-                    MessageTTL = TimeSpan.FromSeconds(ttlSeconds)
-                };
-                return RabbitMqEventBus.CreateAsync(conn, logger, queueTypeMap, eventBusOptions).GetAwaiter().GetResult();
-            });
-
-            services.AddHostedService<RabbitMqListener>();
-
-=======
                     // Replace logging slot
                     slotMap[typeof(ILoggingSagaMiddleware)] = t;
                     RemoveMiddlewareImplementation(typeof(LoggingMiddleware));
@@ -647,7 +438,6 @@
                         _services.RemoveAt(i);
                 }
             }
->>>>>>> 9c320826
         }
 
         // ---------------------------
@@ -664,7 +454,7 @@
             if (assemblies == null) return this;
 
             foreach (var a in assemblies.Where(x => x != null))
-                _assemblies.Add(a); 
+                _assemblies.Add(a);
 
             return this;
         }
@@ -799,7 +589,7 @@
             if (configure != null) _services.PostConfigure(configure);
             return this;
         }
-        
+
         public LyciaBuilder ConfigureRetry(Action<RetryStrategyOptions>? configure)
         {
             EnsureInlineConfigure(nameof(ConfigureSaga));
@@ -843,9 +633,9 @@
             foreach (var kv in _manualMap)
                 discovered[kv.Key] = kv.Value;
 
-            _services.AddSingleton<IDictionary<string,(Type MessageType, Type HandlerType)>>(sp =>
-            {
-                var dict = new Dictionary<string,(Type,Type)>(StringComparer.OrdinalIgnoreCase);
+            _services.AddSingleton<IDictionary<string, (Type MessageType, Type HandlerType)>>(sp =>
+            {
+                var dict = new Dictionary<string, (Type, Type)>(StringComparer.OrdinalIgnoreCase);
                 foreach (var kv in discovered) dict[kv.Key] = kv.Value;
                 return dict;
             });
@@ -965,7 +755,7 @@
                 .SelectMany(i => i.GetGenericArguments());
         }
 
-        internal static Dictionary<string,(Type MessageType, Type HandlerType)> DiscoverQueueTypeMap(
+        internal static Dictionary<string, (Type MessageType, Type HandlerType)> DiscoverQueueTypeMap(
             string? applicationId,
             params Assembly[] assemblies)
         {
@@ -988,5 +778,5 @@
             return map;
         }
     }
-#endif
-}+} 
+#endif