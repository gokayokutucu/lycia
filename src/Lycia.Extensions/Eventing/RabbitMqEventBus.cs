﻿// All async operations are now cancellation-aware and propagate the CancellationToken for graceful shutdown and responsiveness.

using Lycia.Messaging;
using Lycia.Saga.Abstractions;
using Microsoft.Extensions.Logging;
using RabbitMQ.Client;
using RabbitMQ.Client.Events;
using System.Collections.Concurrent;
using System.Globalization;
using System.Runtime.CompilerServices;
using System.Text;
using Lycia.Infrastructure.Helpers;
using Lycia.Saga.Helpers;

using Lycia.Extensions.Configurations;
using Lycia.Extensions.Helpers;
using Constants = Lycia.Extensions.Configurations.Constants;


namespace Lycia.Extensions.Eventing;

public sealed class RabbitMqEventBus : IEventBus, IAsyncDisposable
{
    private const string XMesssageTtl = "x-message-ttl";

    private readonly ConnectionFactory _factory;
    private readonly ILogger<RabbitMqEventBus> _logger;
    private IConnection? _connection;
#if NET6_0_OR_GREATER
    private IChannel? _channel; 
#else
    private IModel? _channel;
#endif
    private readonly IDictionary<string, Type> _queueTypeMap;
    private readonly List<AsyncEventingBasicConsumer> _consumers = [];
    private readonly SemaphoreSlim _connectionLock = new(1, 1);
    private readonly EventBusOptions _options;

    private RabbitMqEventBus(string? conn, ILogger<RabbitMqEventBus> logger, IDictionary<string, Type> queueTypeMap, EventBusOptions options)
    {
        _logger = logger;
        _queueTypeMap = queueTypeMap;
        _options = options;

        if (conn == null) throw new InvalidOperationException("RabbitMqEventBus connection is null");

        _factory = new ConnectionFactory
        {
            Uri = new Uri(conn),
            AutomaticRecoveryEnabled = true
        };
    }

    public static async Task<RabbitMqEventBus> CreateAsync(
        string? conn,
        ILogger<RabbitMqEventBus> logger,
        IDictionary<string, Type> queueTypeMap,
        EventBusOptions options,
        CancellationToken cancellationToken = default)
    {
        var bus = new RabbitMqEventBus(conn, logger, queueTypeMap, options);
        await bus.ConnectAsync(cancellationToken).ConfigureAwait(false);
        return bus;
    }


    private async Task ConnectAsync(CancellationToken cancellationToken = default)
    {
#if NET6_0_OR_GREATER
    _connection = await _factory.CreateConnectionAsync(cancellationToken).ConfigureAwait(false);
    _channel = await _connection.CreateChannelAsync(cancellationToken: cancellationToken).ConfigureAwait(false);
#else
        _connection = _factory.CreateConnection();
        _channel = _connection.CreateModel();
#endif
    }


    private async Task EnsureChannelAsync(CancellationToken cancellationToken = default)
    {
        if (_channel is { IsOpen: true })
            return;

        await _connectionLock.WaitAsync(cancellationToken);
        try
        {
            if (_channel is { IsOpen: true })
                return;

            if (_connection is null || !_connection.IsOpen)
            {
                _logger.LogWarning("RabbitMQ connection lost. Reconnecting...");
                await ConnectAsync(cancellationToken).ConfigureAwait(false);
            }
            else
            {
#if NET6_0_OR_GREATER
            _channel = await _connection.CreateChannelAsync(cancellationToken: cancellationToken).ConfigureAwait(false);
#else
                _channel = _connection.CreateModel();
#endif
            }
        }
        finally
        {
            _connectionLock.Release();
        }
    }

<<<<<<< HEAD

    public async Task Publish<TEvent>(TEvent @event, Guid? sagaId = null, CancellationToken cancellationToken = default)
=======
    public async Task Publish<TEvent>(TEvent @event, Type? handlerType = null, Guid? sagaId = null, CancellationToken cancellationToken = default)
>>>>>>> 22367611
        where TEvent : IEvent
    {
        await EnsureChannelAsync(cancellationToken).ConfigureAwait(false);
        // routingKey equivalent to the exchange name in RabbitMQ terminology
        var exchangeName = MessagingNamingHelper.GetExchangeName(typeof(TEvent)); // event.OrderCreatedEvent

        if (_channel == null)
        {
            throw new InvalidOperationException(
                "Channel is not initialized. Ensure RabbitMqEventBus is properly created.");
        }
<<<<<<< HEAD
#if NET6_0_OR_GREATER
=======

        // Declare DLX and DLQ for this exchange (producer-side responsibility)
        await DeclareDeadLetter(exchangeName, cancellationToken);

>>>>>>> 22367611
        // Declare the exchange (topic) and publish to it. No queue or binding logic here.
        await _channel.ExchangeDeclareAsync(
            exchange: exchangeName,
            type: ExchangeType.Topic,
            durable: true,
            autoDelete: false,
            arguments: null, cancellationToken: cancellationToken);
#else
        _channel.ExchangeDeclare(
            exchange: routingKey,
            type: ExchangeType.Topic,
            durable: true,
            autoDelete: false,
            arguments: null);
#endif

        sagaId ??= @event.SagaId; // Ensure sagaId is not null, use a new Guid if not provided

        var headers = RabbitMqEventBusHelper.BuildMessageHeaders(@event, sagaId, typeof(TEvent), Constants.EventTypeHeader);
#if NET6_0_OR_GREATER
        var properties = new BasicProperties
        {
            Persistent = true,
            Headers = headers
        }; 
#else
        var properties = _channel.CreateBasicProperties();
        properties.Persistent = true;
        properties.Headers = headers;

#endif

        var json = JsonHelper.SerializeSafe(@event);
        var body = Encoding.UTF8.GetBytes(json);

#if NET6_0_OR_GREATER
        await _channel.BasicPublishAsync(
            exchange: exchangeName,
            routingKey: exchangeName,
            mandatory: false,
            basicProperties: properties,
            body: body, cancellationToken: cancellationToken); 
#else
        _channel.BasicPublish(
            exchange: routingKey,
            routingKey: routingKey,
            mandatory: false,
            basicProperties: properties,
            body: body);
#endif
    }

    public async Task Send<TCommand>(TCommand command, Type? handlerType = null, Guid? sagaId = null,
        CancellationToken cancellationToken = default) where TCommand : ICommand
    {
        await EnsureChannelAsync(cancellationToken).ConfigureAwait(false);

        var queueName = handlerType is not null ? MessagingNamingHelper.GetRoutingKey(typeof(TCommand), handlerType, _options.ApplicationId) : // command.CreateOrderCommand.CreateOrderSagaHandler.OrderService
            GetCommandQueueName(typeof(TCommand));

        if (_channel == null)
        {
            throw new InvalidOperationException(
                "Channel is not initialized. Ensure RabbitMqEventBus is properly created.");
        }

        // Producer-side: declare DLX and DLQ for this queue
        var queueArgs = await DeclareDeadLetter(queueName, cancellationToken);
        // Add TTL if configured
        if (_options.MessageTTL is { TotalMilliseconds: > 0 } ttl)
        {
            queueArgs[XMesssageTtl] = (int)ttl.TotalMilliseconds;
        }
        // Ensure queue is declared with DLQ/DLX and TTL args (idempotent)
        await _channel.QueueDeclareAsync(
            queue: queueName,
            durable: true,
            exclusive: false,
            autoDelete: false,
            arguments: queueArgs.Count > 0 ? queueArgs : null,
            cancellationToken: cancellationToken);

        var headers = RabbitMqEventBusHelper.BuildMessageHeaders(command, sagaId, typeof(TCommand), Constants.CommandTypeHeader);
#if NET6_0_OR_GREATER
        var properties = new BasicProperties
        {
            Persistent = true,
            Headers = headers
        }; 
#else
        var properties = _channel.CreateBasicProperties();
        properties.Persistent = true;
        properties.Headers = headers;

#endif

        var json = JsonHelper.SerializeSafe(command);
        var body = Encoding.UTF8.GetBytes(json);

#if NET6_0_OR_GREATER
        await _channel.BasicPublishAsync(
<<<<<<< HEAD
           exchange: string.Empty,
           routingKey: queueName,
           mandatory: false,
           basicProperties: properties,
           body: body, cancellationToken: cancellationToken); 
#else
        _channel.BasicPublish(
           exchange: string.Empty,
           routingKey: queueName,
           mandatory: false,
           basicProperties: properties,
           body: body);
#endif
=======
            exchange: string.Empty, // Default exchange
            routingKey: queueName,
            mandatory: false,
            basicProperties: properties,
            body: body, cancellationToken: cancellationToken);
>>>>>>> 22367611
    }

    private async Task PublishToDeadLetterQueueAsync(string dlqName, byte[] body,
#if NET6_0_OR_GREATER
        IReadOnlyBasicProperties props, 
#else
        IBasicProperties props,
#endif
        CancellationToken cancellationToken = default)
    {
        try
        {
            await EnsureChannelAsync(cancellationToken);
            if (_channel == null)
                throw new InvalidOperationException("Channel is not initialized for DLQ publish.");

            var dlqArgs = new Dictionary<string, object?>();
            if (_options.MessageTTL is { TotalMilliseconds: > 0 } ttl)
            {
                dlqArgs[XMesssageTtl] = (int)ttl.TotalMilliseconds;
            }
#if NET6_0_OR_GREATER
            await _channel.QueueDeclareAsync(
                    queue: dlqName,
                    durable: true,
                    exclusive: false,
                    autoDelete: false,
                    arguments: dlqArgs.Count > 0 ? dlqArgs : null,
                    cancellationToken: cancellationToken); 
#else
            _channel.QueueDeclare(
                    queue: dlqName,
                    durable: true,
                    exclusive: false,
                    autoDelete: false,
                    arguments: dlqArgs.Count > 0 ? dlqArgs : null);
#endif

            // For RabbitMQ.Client 7.x+ this is the only valid way:
#if NET6_0_OR_GREATER
            var basicProps = props as BasicProperties ?? new BasicProperties(); 
#else
            var basicProps = props as IBasicProperties ?? _channel.CreateBasicProperties();
#endif
            if (props != basicProps)
            {
                basicProps.Headers = props.Headers;
                basicProps.CorrelationId = props.CorrelationId;
                basicProps.ContentType = props.ContentType;
                basicProps.MessageId = props.MessageId;
                basicProps.Type = props.Type;
                basicProps.UserId = props.UserId;
                basicProps.AppId = props.AppId;
                basicProps.ClusterId = props.ClusterId;
                basicProps.ContentEncoding = props.ContentEncoding;
                basicProps.DeliveryMode = props.DeliveryMode;
                basicProps.Expiration = props.Expiration;
                basicProps.Priority = props.Priority;
                basicProps.ReplyTo = props.ReplyTo;
                basicProps.Timestamp = props.Timestamp;
                basicProps.Persistent = props.Persistent;
                basicProps.ReplyToAddress = props.ReplyToAddress;
            }

#if NET6_0_OR_GREATER
            await _channel.BasicPublishAsync(
<<<<<<< HEAD
                    exchange: "",
                    routingKey: dlqName,
                    mandatory: false,
                    basicProps,
                    body,
                    cancellationToken
                ); 
#else
            _channel.BasicPublish(
                    exchange: "",
                    routingKey: dlqName,
                    mandatory: false,
                    basicProps,
                    body
                );
#endif
=======
                exchange: string.Empty,
                routingKey: dlqName,
                mandatory: false,
                basicProps,
                body,
                cancellationToken
            );
>>>>>>> 22367611

            _logger.LogWarning("Dead-lettered message published to DLQ: {DlqName}", dlqName);
        }
        catch (Exception ex)
        {
            _logger.LogError(ex, "Failed to publish message to dead letter queue: {DlqName}", dlqName);
        }
    }

    private async IAsyncEnumerable<(byte[] Body, Type MessageType)> ConsumeAsync(
        IDictionary<string, Type> queueTypeMap, bool autoAck = true,
        [EnumeratorCancellation] CancellationToken cancellationToken = default)
    {
        if (_channel == null)
            throw new InvalidOperationException(
                "Channel is not initialized. Ensure RabbitMqEventBus is properly created.");

        var messageQueue = new ConcurrentQueue<(byte[] Body, Type MessageType)>();

<<<<<<< HEAD
=======
        // queueName => e.g. Full format: event.OrderCreatedEvent.CreateOrderSagaHandler.OrderService
>>>>>>> 22367611
        foreach (var kvp in queueTypeMap)
        {
            var queueName = kvp.Key;
            var messageType = kvp.Value;
<<<<<<< HEAD

=======
>>>>>>> 22367611
            // Ensure queue and exchange exist and are bound before subscribing the consumer.
            // These operations are idempotent.
            var exchangeName = MessagingNamingHelper.GetExchangeName(messageType); // e.g., "event.OrderCreatedEvent"
            var routingKey = MessagingNamingHelper.GetTopicRoutingKey(messageType); // e.g., "event.OrderCreatedEvent.#"

<<<<<<< HEAD
            // Declare exchange (topic)
#if NET6_0_OR_GREATER
=======
>>>>>>> 22367611
            await _channel.ExchangeDeclareAsync(
                exchange: exchangeName,
                type: ExchangeType.Topic,
                durable: true,
                autoDelete: false,
<<<<<<< HEAD
                arguments: null,
                cancellationToken: cancellationToken); 
#else
            _channel.ExchangeDeclare(
                exchange: queueName,
                type: ExchangeType.Topic,
                durable: true,
                autoDelete: false,
                arguments: null);
#endif

            // Declare queue
            var queueArgs = new Dictionary<string, object?>();
=======
                arguments: null, cancellationToken: cancellationToken);
            
            // Declare the queue with DLX and DLQ arguments
            var queueArgs = await DeclareDeadLetter(queueName, cancellationToken);
>>>>>>> 22367611
            if (_options?.MessageTTL is { TotalMilliseconds: > 0 } ttl)
            {
                queueArgs[XMesssageTtl] = (int)ttl.TotalMilliseconds;
            }

<<<<<<< HEAD
#if NET6_0_OR_GREATER
=======
>>>>>>> 22367611
            await _channel.QueueDeclareAsync(
                    queue: queueName,
                    durable: true,
                    exclusive: false,
                    autoDelete: false,
                    arguments: queueArgs.Count > 0 ? queueArgs : null,
                    cancellationToken: cancellationToken); 
#else
            _channel.QueueDeclare(
                    queue: queueName,
                    durable: true,
                    exclusive: false,
                    autoDelete: false,
                    arguments: queueArgs.Count > 0 ? queueArgs : null);
#endif

<<<<<<< HEAD
            // Bind queue to exchange with queue name as routing key
#if NET6_0_OR_GREATER
            await _channel.QueueBindAsync(
                    queue: queueName,
                    exchange: queueName,
                    routingKey: queueName,
                    arguments: null,
                    cancellationToken: cancellationToken); 
#else
            _channel.QueueBind(
                    queue: queueName,
                    exchange: queueName,
                    routingKey: queueName,
                    arguments: null);
#endif
=======
            // Bind queue to exchange with queue name as a routing key
            await _channel.QueueBindAsync(
                queue: queueName,
                exchange: exchangeName,
                routingKey: routingKey,
                arguments: null,
                cancellationToken: cancellationToken);
>>>>>>> 22367611

            var consumer = new AsyncEventingBasicConsumer(_channel);

            // This pattern ensures that message handling errors are caught and do not crash the consumer loop.
            // Instead, problematic messages are logged and can be dead-lettered for later analysis.
<<<<<<< HEAD
#if NET6_0_OR_GREATER
            consumer.ReceivedAsync += async (model, ea) =>
                {
                    try
                    {
                        messageQueue.Enqueue((ea.Body.ToArray(), messageType));
                        await Task.CompletedTask;
                    }
                    catch (Exception ex)
                    {
                        _logger.LogError(ex,
                            "Failed to process message from queue '{QueueName}' of type '{MessageType}'. Dead-lettering the message",
                            queueName, messageType.FullName);
                        // DLQ logic:
                        await PublishToDeadLetterQueueAsync(queueName + ".dlq", ea.Body.ToArray(), ea.BasicProperties,
                            cancellationToken);
                    }
                }; 
#else
            consumer.Received += (model, ea) =>
=======
            consumer.ReceivedAsync += async (_, ea) =>
>>>>>>> 22367611
            {
                try
                {
                    messageQueue.Enqueue((ea.Body.ToArray(), messageType));
                    return Task.CompletedTask;
                }
                catch (Exception ex)
                {
                    _logger.LogError(ex,
                        "Failed to process message from queue '{QueueName}' of type '{MessageType}'. Dead-lettering the message",
                        queueName, messageType.FullName);
                    // DLQ logic:
                    PublishToDeadLetterQueueAsync(queueName + ".dlq", ea.Body.ToArray(), ea.BasicProperties,
                        cancellationToken).GetAwaiter().GetResult();
                    return Task.CompletedTask;
                }
            };
#endif

#if NET6_0_OR_GREATER
            await _channel.BasicConsumeAsync(
<<<<<<< HEAD
                    queue: queueName,
                    autoAck: true,
                    consumer: consumer, cancellationToken: cancellationToken); 
#else
            _channel.BasicConsume(
                    queue: queueName,
                    autoAck: true,
                    consumer: consumer);
#endif
=======
                queue: queueName,
                autoAck: autoAck,
                consumer: consumer, cancellationToken: cancellationToken);
>>>>>>> 22367611

            _consumers.Add(consumer);
        }

        while (!cancellationToken.IsCancellationRequested)
        {
            while (messageQueue.TryDequeue(out var result))
                yield return result;

            await Task.Delay(50, cancellationToken);
        }
    }

    private async Task<Dictionary<string, object?>> DeclareDeadLetter(string queueName, CancellationToken cancellationToken)
    {
        var dlxExchange = $"{queueName}.dlx";
        var dlqName = $"{queueName}.dlq";
        
        
        // DLX (Dead Letter Exchange) declare
        await _channel!.ExchangeDeclareAsync(
            exchange: dlxExchange,
            type: ExchangeType.Direct,
            durable: true,
            autoDelete: false,
            arguments: null,
            cancellationToken: cancellationToken);

        // DLQ (Dead Letter Queue) declare
        await _channel!.QueueDeclareAsync(
            queue: dlqName,
            durable: true,
            exclusive: false,
            autoDelete: false,
            arguments: null,
            cancellationToken: cancellationToken);

        // DLQ binding
        await _channel!.QueueBindAsync(
            queue: dlqName,
            exchange: dlxExchange,
            routingKey: dlqName,
            arguments: null,
            cancellationToken: cancellationToken);

        return new Dictionary<string, object?>
        {
            ["x-dead-letter-exchange"] = dlxExchange,
            ["x-dead-letter-routing-key"] = dlqName
        };
    }

    public IAsyncEnumerable<(byte[] Body, Type MessageType)> ConsumeAsync(bool autoAck = true, CancellationToken cancellationToken = default)
    {
        if (_queueTypeMap == null)
            throw new InvalidOperationException(
                "Queue/message type map is not configured for this event bus instance.");
        return ConsumeAsync(_queueTypeMap, autoAck, cancellationToken);
    }
    
    /// <summary>
    /// Returns the queue name for the specified command message type.
    /// This assumes only one queue (one consumer) exists per command type.
    /// For event message types, multiple queues may exist, so this should not be used for events.
    /// </summary>
    private string GetCommandQueueName(Type messageType)
    {
        return _queueTypeMap.FirstOrDefault(kvp => kvp.Value == messageType).Key
               ?? throw new InvalidOperationException($"No handler type found for message type {messageType.FullName}");
    }

    /// <summary>
    /// Performs application-defined tasks associated with freeing, releasing, or
    /// resetting unmanaged resources asynchronously.</summary>
    /// <returns>A task that represents the asynchronous dispose operation.</returns>
    public async ValueTask DisposeAsync()
    {
        try
        {
            // Explicitly cancel and clean up all consumers
            // This ensures there are no orphaned consumers on the channel during shutdown.
            if (_channel != null)
            {
                var allTags = _consumers.SelectMany(consumer => consumer.ConsumerTags);
                foreach (var tag in allTags)
                {
                    try
                    {
#if NET6_0_OR_GREATER
                        await _channel.BasicCancelAsync(consumerTag: tag).ConfigureAwait(false); 
#else
                        _channel.BasicCancel(consumerTag: tag);
#endif
                    }
                    catch (Exception ex)
                    {
                        _logger.LogWarning(ex, "Failed to cancel consumer with tag {ConsumerTag}", tag);
                    }
                }

                _consumers.Clear();
            }

            if (_channel != null)
            {
                await CloseAndDisposeChannelAsync();

                _channel = null;
            }

            if (_connection != null)
            {
                await CloseAndDisposeConnectionAsync();

                _connection = null;
            }
        }
        catch (Exception ex)
        {
            _logger.LogWarning(ex, "RabbitMQ cleanup failed");
        }
    }

    private async ValueTask CloseAndDisposeConnectionAsync()
    {
        try
        {
#if NET6_0_OR_GREATER
            await _connection!.CloseAsync().ConfigureAwait(false); 
#else
            _connection!.Close();
#endif
        }
        catch (Exception ex)
        {
            _logger.LogWarning(ex, "RabbitMQ connection CloseAsync failed");
        }

        try
        {
#if NET6_0_OR_GREATER
            await _connection!.DisposeAsync().ConfigureAwait(false); 
#else
            _connection!.Dispose();
#endif
        }
        catch (Exception ex)
        {
            _logger.LogWarning(ex, "RabbitMQ connection DisposeAsync failed");
        }
    }

    private async ValueTask CloseAndDisposeChannelAsync()
    {
        try
        {
#if NET6_0_OR_GREATER
            await _channel!.CloseAsync().ConfigureAwait(false); 
#else
            _channel!.Close();
#endif
        }
        catch (Exception ex)
        {
            _logger.LogWarning(ex, "RabbitMQ channel CloseAsync failed");
        }

        try
        {
#if NET6_0_OR_GREATER
            await _channel!.DisposeAsync().ConfigureAwait(false); 
#else
            _channel!.Dispose();
#endif
        }
        catch (Exception ex)
        {
            _logger.LogWarning(ex, "RabbitMQ channel DisposeAsync failed");
        }
    }
}<|MERGE_RESOLUTION|>--- conflicted
+++ resolved
@@ -107,12 +107,7 @@
         }
     }
 
-<<<<<<< HEAD
-
-    public async Task Publish<TEvent>(TEvent @event, Guid? sagaId = null, CancellationToken cancellationToken = default)
-=======
     public async Task Publish<TEvent>(TEvent @event, Type? handlerType = null, Guid? sagaId = null, CancellationToken cancellationToken = default)
->>>>>>> 22367611
         where TEvent : IEvent
     {
         await EnsureChannelAsync(cancellationToken).ConfigureAwait(false);
@@ -124,14 +119,11 @@
             throw new InvalidOperationException(
                 "Channel is not initialized. Ensure RabbitMqEventBus is properly created.");
         }
-<<<<<<< HEAD
-#if NET6_0_OR_GREATER
-=======
 
         // Declare DLX and DLQ for this exchange (producer-side responsibility)
         await DeclareDeadLetter(exchangeName, cancellationToken);
 
->>>>>>> 22367611
+#if NET6_0_OR_GREATER
         // Declare the exchange (topic) and publish to it. No queue or binding logic here.
         await _channel.ExchangeDeclareAsync(
             exchange: exchangeName,
@@ -141,7 +133,7 @@
             arguments: null, cancellationToken: cancellationToken);
 #else
         _channel.ExchangeDeclare(
-            exchange: routingKey,
+            exchange: exchangeName,
             type: ExchangeType.Topic,
             durable: true,
             autoDelete: false,
@@ -176,8 +168,8 @@
             body: body, cancellationToken: cancellationToken); 
 #else
         _channel.BasicPublish(
-            exchange: routingKey,
-            routingKey: routingKey,
+            exchange: exchangeName,
+            routingKey: exchangeName,
             mandatory: false,
             basicProperties: properties,
             body: body);
@@ -233,7 +225,6 @@
 
 #if NET6_0_OR_GREATER
         await _channel.BasicPublishAsync(
-<<<<<<< HEAD
            exchange: string.Empty,
            routingKey: queueName,
            mandatory: false,
@@ -247,13 +238,6 @@
            basicProperties: properties,
            body: body);
 #endif
-=======
-            exchange: string.Empty, // Default exchange
-            routingKey: queueName,
-            mandatory: false,
-            basicProperties: properties,
-            body: body, cancellationToken: cancellationToken);
->>>>>>> 22367611
     }
 
     private async Task PublishToDeadLetterQueueAsync(string dlqName, byte[] body,
@@ -320,8 +304,7 @@
 
 #if NET6_0_OR_GREATER
             await _channel.BasicPublishAsync(
-<<<<<<< HEAD
-                    exchange: "",
+                    exchange: string.Empty,
                     routingKey: dlqName,
                     mandatory: false,
                     basicProps,
@@ -330,22 +313,13 @@
                 ); 
 #else
             _channel.BasicPublish(
-                    exchange: "",
+                    exchange: string.Empty,
                     routingKey: dlqName,
                     mandatory: false,
                     basicProps,
                     body
                 );
 #endif
-=======
-                exchange: string.Empty,
-                routingKey: dlqName,
-                mandatory: false,
-                basicProps,
-                body,
-                cancellationToken
-            );
->>>>>>> 22367611
 
             _logger.LogWarning("Dead-lettered message published to DLQ: {DlqName}", dlqName);
         }
@@ -365,39 +339,28 @@
 
         var messageQueue = new ConcurrentQueue<(byte[] Body, Type MessageType)>();
 
-<<<<<<< HEAD
-=======
         // queueName => e.g. Full format: event.OrderCreatedEvent.CreateOrderSagaHandler.OrderService
->>>>>>> 22367611
         foreach (var kvp in queueTypeMap)
         {
             var queueName = kvp.Key;
             var messageType = kvp.Value;
-<<<<<<< HEAD
-
-=======
->>>>>>> 22367611
             // Ensure queue and exchange exist and are bound before subscribing the consumer.
             // These operations are idempotent.
             var exchangeName = MessagingNamingHelper.GetExchangeName(messageType); // e.g., "event.OrderCreatedEvent"
             var routingKey = MessagingNamingHelper.GetTopicRoutingKey(messageType); // e.g., "event.OrderCreatedEvent.#"
 
-<<<<<<< HEAD
             // Declare exchange (topic)
 #if NET6_0_OR_GREATER
-=======
->>>>>>> 22367611
             await _channel.ExchangeDeclareAsync(
                 exchange: exchangeName,
                 type: ExchangeType.Topic,
                 durable: true,
                 autoDelete: false,
-<<<<<<< HEAD
                 arguments: null,
                 cancellationToken: cancellationToken); 
 #else
             _channel.ExchangeDeclare(
-                exchange: queueName,
+                exchange: exchangeName,
                 type: ExchangeType.Topic,
                 durable: true,
                 autoDelete: false,
@@ -406,21 +369,12 @@
 
             // Declare queue
             var queueArgs = new Dictionary<string, object?>();
-=======
-                arguments: null, cancellationToken: cancellationToken);
-            
-            // Declare the queue with DLX and DLQ arguments
-            var queueArgs = await DeclareDeadLetter(queueName, cancellationToken);
->>>>>>> 22367611
             if (_options?.MessageTTL is { TotalMilliseconds: > 0 } ttl)
             {
                 queueArgs[XMesssageTtl] = (int)ttl.TotalMilliseconds;
             }
 
-<<<<<<< HEAD
-#if NET6_0_OR_GREATER
-=======
->>>>>>> 22367611
+#if NET6_0_OR_GREATER
             await _channel.QueueDeclareAsync(
                     queue: queueName,
                     durable: true,
@@ -437,60 +391,46 @@
                     arguments: queueArgs.Count > 0 ? queueArgs : null);
 #endif
 
-<<<<<<< HEAD
-            // Bind queue to exchange with queue name as routing key
+            // Bind queue to exchange with queue name as a routing key
 #if NET6_0_OR_GREATER
             await _channel.QueueBindAsync(
                     queue: queueName,
-                    exchange: queueName,
-                    routingKey: queueName,
+                    exchange: exchangeName,
+                    routingKey: routingKey,
                     arguments: null,
                     cancellationToken: cancellationToken); 
 #else
             _channel.QueueBind(
                     queue: queueName,
-                    exchange: queueName,
-                    routingKey: queueName,
+                    exchange: exchangeName,
+                    routingKey: routingKey,
                     arguments: null);
 #endif
-=======
-            // Bind queue to exchange with queue name as a routing key
-            await _channel.QueueBindAsync(
-                queue: queueName,
-                exchange: exchangeName,
-                routingKey: routingKey,
-                arguments: null,
-                cancellationToken: cancellationToken);
->>>>>>> 22367611
 
             var consumer = new AsyncEventingBasicConsumer(_channel);
 
             // This pattern ensures that message handling errors are caught and do not crash the consumer loop.
             // Instead, problematic messages are logged and can be dead-lettered for later analysis.
-<<<<<<< HEAD
-#if NET6_0_OR_GREATER
-            consumer.ReceivedAsync += async (model, ea) =>
+#if NET6_0_OR_GREATER
+consumer.ReceivedAsync += async (_, ea) =>
+            {
+                try
                 {
-                    try
-                    {
-                        messageQueue.Enqueue((ea.Body.ToArray(), messageType));
-                        await Task.CompletedTask;
-                    }
-                    catch (Exception ex)
-                    {
-                        _logger.LogError(ex,
-                            "Failed to process message from queue '{QueueName}' of type '{MessageType}'. Dead-lettering the message",
-                            queueName, messageType.FullName);
-                        // DLQ logic:
-                        await PublishToDeadLetterQueueAsync(queueName + ".dlq", ea.Body.ToArray(), ea.BasicProperties,
-                            cancellationToken);
-                    }
-                }; 
-#else
-            consumer.Received += (model, ea) =>
-=======
-            consumer.ReceivedAsync += async (_, ea) =>
->>>>>>> 22367611
+                    messageQueue.Enqueue((ea.Body.ToArray(), messageType));
+                    await Task.CompletedTask;
+                }
+                catch (Exception ex)
+                {
+                    _logger.LogError(ex,
+                        "Failed to process message from queue '{QueueName}' of type '{MessageType}'. Dead-lettering the message",
+                        queueName, messageType.FullName);
+                    // DLQ logic:
+                    await PublishToDeadLetterQueueAsync(queueName + ".dlq", ea.Body.ToArray(), ea.BasicProperties,
+                        cancellationToken);
+                }
+            };
+# else
+            consumer.Received += (_, ea) =>
             {
                 try
                 {
@@ -509,24 +449,17 @@
                 }
             };
 #endif
-
-#if NET6_0_OR_GREATER
-            await _channel.BasicConsumeAsync(
-<<<<<<< HEAD
+#if NET6_0_OR_GREATER
                     queue: queueName,
                     autoAck: true,
                     consumer: consumer, cancellationToken: cancellationToken); 
 #else
             _channel.BasicConsume(
                     queue: queueName,
-                    autoAck: true,
+                    autoAck: autoAck,
                     consumer: consumer);
 #endif
-=======
-                queue: queueName,
-                autoAck: autoAck,
                 consumer: consumer, cancellationToken: cancellationToken);
->>>>>>> 22367611
 
             _consumers.Add(consumer);
         }
