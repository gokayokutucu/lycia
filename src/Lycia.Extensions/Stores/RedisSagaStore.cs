--- conflicted
+++ resolved
@@ -107,20 +107,6 @@
     {
         if (existingMetaJson.HasValue)
         {
-<<<<<<< HEAD
-            Status = status,
-            MessageId = messageId,
-            ParentMessageId = parentMessageId,
-            MessageTypeName = messageTypeName,
-            ApplicationId = applicationId,
-            MessagePayload = JsonHelper.SerializeSafe(payload)
-        };
-
-        await redisDb.HashSetAsync(redisStepLogKey, stepKey, JsonHelper.SerializeSafe(metadata));
-        // Ensure the step log key has an expiry (TTL) set to avoid memory bloat.
-        // Expiry is updated on each log call (idempotent).
-        await redisDb.KeyExpireAsync(redisStepLogKey, _options.StepLogTtl != default ? _options.StepLogTtl : TimeSpan.FromHours(1));
-=======
             // Only update if old value matches (atomic)
             return await RedisHelper.HashSetFieldIfEqualAsync(
                 redisDb,
@@ -145,7 +131,6 @@
     private async Task SetExpiryAsync(string redisStepLogKey)
     {
         await redisDb.KeyExpireAsync(redisStepLogKey, _options.StepLogTtl ?? TimeSpan.FromHours(1));
->>>>>>> a6627208
     }
 
     public async Task<bool> IsStepCompletedAsync(Guid sagaId, Guid messageId, Type stepType, Type handlerType)
