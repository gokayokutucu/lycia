--- conflicted
+++ resolved
@@ -9,10 +9,7 @@
     public class StartOrderProcessingSagaHandler : StartReactiveSagaHandler<StartOrderProcessingSagaCommand, OrderProcessingSagaData>
     {
         private readonly IMessageBroker _messageBroker; // To be defined and implemented later
-<<<<<<< HEAD
         private readonly OrderProcessingSagaData SagaData = new(); // Assuming this is the SagaData class for this saga
-=======
->>>>>>> c4abb723
 
         public StartOrderProcessingSagaHandler(IMessageBroker messageBroker)
         {
@@ -54,11 +51,7 @@
                 // Mark the saga step as complete
                 // For a StartReactiveSagaHandler, this indicates the saga has successfully started
                 // and its initial state is saved.
-<<<<<<< HEAD
                 await MarkAsComplete();
-=======
-                await Context.MarkAsComplete(); 
->>>>>>> c4abb723
             }
             catch (Exception ex)
             {
