--- conflicted
+++ resolved
@@ -9,16 +9,9 @@
 
     <ItemGroup>
         <PackageReference Include="coverlet.collector" Version="6.0.2"/>
-<<<<<<< HEAD
-        <PackageReference Include="Microsoft.Extensions.Configuration" Version="9.0.0" />
-        <PackageReference Include="Microsoft.Extensions.DependencyInjection" Version="9.0.5" />
-        <PackageReference Include="Microsoft.Extensions.Primitives" Version="9.0.0" />
-        <PackageReference Include="Microsoft.NET.Test.Sdk" Version="17.11.1" />
-=======
         <PackageReference Include="Microsoft.Extensions.Configuration" Version="9.0.9" />
         <PackageReference Include="Microsoft.Extensions.DependencyInjection" Version="9.0.9" />
         <PackageReference Include="Microsoft.NET.Test.Sdk" Version="17.11.1"/>
->>>>>>> 9c320826
         <PackageReference Include="Moq" Version="4.20.72" />
         <PackageReference Include="Moq.AutoMock" Version="3.5.0" />
         <PackageReference Include="Testcontainers.Redis" Version="4.6.0" />
@@ -27,7 +20,7 @@
     </ItemGroup>
 
     <ItemGroup>
-        <Using Include="Xunit" />
+        <Using Include="Xunit"/>
     </ItemGroup>
 
     <ItemGroup>
