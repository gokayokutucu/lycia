<Project Sdk="Microsoft.NET.Sdk">

    <PropertyGroup>
        <TargetFramework>net9.0</TargetFramework>
        <ImplicitUsings>enable</ImplicitUsings>
        <Nullable>enable</Nullable>
        <IsPackable>false</IsPackable>
    </PropertyGroup>

    <ItemGroup>
<<<<<<< HEAD
        <PackageReference Include="coverlet.collector" Version="6.0.2" />
=======
        <PackageReference Include="coverlet.collector" Version="6.0.2"/>
        <PackageReference Include="Microsoft.Extensions.Configuration" Version="9.0.0" />
>>>>>>> c671f537
        <PackageReference Include="Microsoft.Extensions.DependencyInjection" Version="9.0.5" />
        <PackageReference Include="Microsoft.Extensions.Primitives" Version="9.0.0" />
        <PackageReference Include="Microsoft.NET.Test.Sdk" Version="17.11.1" />
        <PackageReference Include="Moq" Version="4.20.72" />
        <PackageReference Include="Moq.AutoMock" Version="3.5.0" />
        <PackageReference Include="Testcontainers.Redis" Version="4.6.0" />
        <PackageReference Include="xunit" Version="2.9.2"/>
        <PackageReference Include="xunit.runner.visualstudio" Version="2.8.2"/>
    </ItemGroup>

    <ItemGroup>
        <Using Include="Xunit" />
    </ItemGroup>

    <ItemGroup>
      <ProjectReference Include="..\..\samples\Sample.Shared\Sample.Shared.csproj" />
      <ProjectReference Include="..\..\src\Lycia.Extensions\Lycia.Extensions.csproj" />
      <ProjectReference Include="..\..\src\Lycia.Infrastructure\Lycia.Infrastructure.csproj" />
      <ProjectReference Include="..\Lycia.Tests.Helpers\Lycia.Tests.Helpers.csproj" />
    </ItemGroup>
    

</Project><|MERGE_RESOLUTION|>--- conflicted
+++ resolved
@@ -8,12 +8,8 @@
     </PropertyGroup>
 
     <ItemGroup>
-<<<<<<< HEAD
-        <PackageReference Include="coverlet.collector" Version="6.0.2" />
-=======
         <PackageReference Include="coverlet.collector" Version="6.0.2"/>
         <PackageReference Include="Microsoft.Extensions.Configuration" Version="9.0.0" />
->>>>>>> c671f537
         <PackageReference Include="Microsoft.Extensions.DependencyInjection" Version="9.0.5" />
         <PackageReference Include="Microsoft.Extensions.Primitives" Version="9.0.0" />
         <PackageReference Include="Microsoft.NET.Test.Sdk" Version="17.11.1" />
